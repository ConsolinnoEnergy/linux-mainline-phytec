# Select 32 or 64 bit
config 64BIT
	bool "64-bit kernel" if ARCH = "x86"
	default ARCH = "x86_64"
	---help---
	  Say yes to build a 64-bit kernel - formerly known as x86_64
	  Say no to build a 32-bit kernel - formerly known as i386

config X86_32
	def_bool y
	depends on !64BIT
	select CLKSRC_I8253
	select HAVE_UID16

config X86_64
	def_bool y
	depends on 64BIT
	select X86_DEV_DMA_OPS

### Arch settings
config X86
	def_bool y
	select HAVE_AOUT if X86_32
	select HAVE_UNSTABLE_SCHED_CLOCK
	select ARCH_SUPPORTS_NUMA_BALANCING
	select ARCH_WANTS_PROT_NUMA_PROT_NONE
	select HAVE_IDE
	select HAVE_OPROFILE
	select HAVE_PCSPKR_PLATFORM
	select HAVE_PERF_EVENTS
	select HAVE_IRQ_WORK
	select HAVE_IOREMAP_PROT
	select HAVE_KPROBES
	select HAVE_MEMBLOCK
	select HAVE_MEMBLOCK_NODE_MAP
	select ARCH_DISCARD_MEMBLOCK
	select ARCH_WANT_OPTIONAL_GPIOLIB
	select ARCH_WANT_FRAME_POINTERS
	select HAVE_DMA_ATTRS
	select HAVE_DMA_CONTIGUOUS if !SWIOTLB
	select HAVE_KRETPROBES
	select HAVE_OPTPROBES
	select HAVE_FTRACE_MCOUNT_RECORD
	select HAVE_FENTRY if X86_64
	select HAVE_C_RECORDMCOUNT
	select HAVE_DYNAMIC_FTRACE
	select HAVE_FUNCTION_TRACER
	select HAVE_FUNCTION_GRAPH_TRACER
	select HAVE_FUNCTION_GRAPH_FP_TEST
	select HAVE_FUNCTION_TRACE_MCOUNT_TEST
	select HAVE_SYSCALL_TRACEPOINTS
	select SYSCTL_EXCEPTION_TRACE
	select HAVE_KVM
	select HAVE_ARCH_KGDB
	select HAVE_ARCH_TRACEHOOK
	select HAVE_GENERIC_DMA_COHERENT if X86_32
	select HAVE_EFFICIENT_UNALIGNED_ACCESS
	select USER_STACKTRACE_SUPPORT
	select HAVE_REGS_AND_STACK_ACCESS_API
	select HAVE_DMA_API_DEBUG
	select HAVE_KERNEL_GZIP
	select HAVE_KERNEL_BZIP2
	select HAVE_KERNEL_LZMA
	select HAVE_KERNEL_XZ
	select HAVE_KERNEL_LZO
	select HAVE_HW_BREAKPOINT
	select HAVE_MIXED_BREAKPOINTS_REGS
	select PERF_EVENTS
	select HAVE_PERF_EVENTS_NMI
	select HAVE_PERF_REGS
	select HAVE_PERF_USER_STACK_DUMP
	select HAVE_DEBUG_KMEMLEAK
	select ANON_INODES
	select HAVE_ALIGNED_STRUCT_PAGE if SLUB
	select HAVE_CMPXCHG_LOCAL
	select HAVE_CMPXCHG_DOUBLE
	select HAVE_ARCH_KMEMCHECK
	select HAVE_USER_RETURN_NOTIFIER
	select ARCH_BINFMT_ELF_RANDOMIZE_PIE
	select HAVE_ARCH_JUMP_LABEL
	select HAVE_TEXT_POKE_SMP
	select HAVE_GENERIC_HARDIRQS
	select ARCH_HAS_ATOMIC64_DEC_IF_POSITIVE
	select SPARSE_IRQ
	select GENERIC_FIND_FIRST_BIT
	select GENERIC_IRQ_PROBE
	select GENERIC_PENDING_IRQ if SMP
	select GENERIC_IRQ_SHOW
	select GENERIC_CLOCKEVENTS_MIN_ADJUST
	select IRQ_FORCED_THREADING
	select USE_GENERIC_SMP_HELPERS if SMP
	select HAVE_BPF_JIT if X86_64
	select HAVE_ARCH_TRANSPARENT_HUGEPAGE
	select CLKEVT_I8253
	select ARCH_HAVE_NMI_SAFE_CMPXCHG
	select GENERIC_IOMAP
	select DCACHE_WORD_ACCESS
	select GENERIC_SMP_IDLE_THREAD
	select ARCH_WANT_IPC_PARSE_VERSION if X86_32
	select HAVE_ARCH_SECCOMP_FILTER
	select BUILDTIME_EXTABLE_SORT
	select GENERIC_CMOS_UPDATE
	select CLOCKSOURCE_WATCHDOG
	select GENERIC_CLOCKEVENTS
	select ARCH_CLOCKSOURCE_DATA if X86_64
	select GENERIC_CLOCKEVENTS_BROADCAST if X86_64 || (X86_32 && X86_LOCAL_APIC)
	select GENERIC_TIME_VSYSCALL if X86_64
	select KTIME_SCALAR if X86_32
	select GENERIC_STRNCPY_FROM_USER
	select GENERIC_STRNLEN_USER
	select HAVE_CONTEXT_TRACKING if X86_64
	select HAVE_IRQ_TIME_ACCOUNTING
<<<<<<< HEAD
=======
	select ALWAYS_USE_PERSISTENT_CLOCK
	select GENERIC_KERNEL_THREAD
	select GENERIC_KERNEL_EXECVE
>>>>>>> 6f16eebe
	select MODULES_USE_ELF_REL if X86_32
	select MODULES_USE_ELF_RELA if X86_64
	select CLONE_BACKWARDS if X86_32
	select GENERIC_SIGALTSTACK

config INSTRUCTION_DECODER
	def_bool y
	depends on KPROBES || PERF_EVENTS || UPROBES

config OUTPUT_FORMAT
	string
	default "elf32-i386" if X86_32
	default "elf64-x86-64" if X86_64

config ARCH_DEFCONFIG
	string
	default "arch/x86/configs/i386_defconfig" if X86_32
	default "arch/x86/configs/x86_64_defconfig" if X86_64

config LOCKDEP_SUPPORT
	def_bool y

config STACKTRACE_SUPPORT
	def_bool y

config HAVE_LATENCYTOP_SUPPORT
	def_bool y

config MMU
	def_bool y

config SBUS
	bool

config NEED_DMA_MAP_STATE
	def_bool y
	depends on X86_64 || INTEL_IOMMU || DMA_API_DEBUG

config NEED_SG_DMA_LENGTH
	def_bool y

config GENERIC_ISA_DMA
	def_bool y
	depends on ISA_DMA_API

config GENERIC_BUG
	def_bool y
	depends on BUG
	select GENERIC_BUG_RELATIVE_POINTERS if X86_64

config GENERIC_BUG_RELATIVE_POINTERS
	bool

config GENERIC_HWEIGHT
	def_bool y

config GENERIC_GPIO
	bool

config ARCH_MAY_HAVE_PC_FDC
	def_bool y
	depends on ISA_DMA_API

config RWSEM_XCHGADD_ALGORITHM
	def_bool y

config GENERIC_CALIBRATE_DELAY
	def_bool y

config ARCH_HAS_CPU_RELAX
	def_bool y

config ARCH_HAS_DEFAULT_IDLE
	def_bool y

config ARCH_HAS_CACHE_LINE_SIZE
	def_bool y

config ARCH_HAS_CPU_AUTOPROBE
	def_bool y

config HAVE_SETUP_PER_CPU_AREA
	def_bool y

config NEED_PER_CPU_EMBED_FIRST_CHUNK
	def_bool y

config NEED_PER_CPU_PAGE_FIRST_CHUNK
	def_bool y

config ARCH_HIBERNATION_POSSIBLE
	def_bool y

config ARCH_SUSPEND_POSSIBLE
	def_bool y

config ZONE_DMA32
	bool
	default X86_64

config AUDIT_ARCH
	bool
	default X86_64

config ARCH_SUPPORTS_OPTIMIZED_INLINING
	def_bool y

config ARCH_SUPPORTS_DEBUG_PAGEALLOC
	def_bool y

config HAVE_INTEL_TXT
	def_bool y
	depends on EXPERIMENTAL && INTEL_IOMMU && ACPI

config X86_32_SMP
	def_bool y
	depends on X86_32 && SMP

config X86_64_SMP
	def_bool y
	depends on X86_64 && SMP

config X86_HT
	def_bool y
	depends on SMP

config X86_32_LAZY_GS
	def_bool y
	depends on X86_32 && !CC_STACKPROTECTOR

config ARCH_HWEIGHT_CFLAGS
	string
	default "-fcall-saved-ecx -fcall-saved-edx" if X86_32
	default "-fcall-saved-rdi -fcall-saved-rsi -fcall-saved-rdx -fcall-saved-rcx -fcall-saved-r8 -fcall-saved-r9 -fcall-saved-r10 -fcall-saved-r11" if X86_64

config ARCH_CPU_PROBE_RELEASE
	def_bool y
	depends on HOTPLUG_CPU

config ARCH_SUPPORTS_UPROBES
	def_bool y

source "init/Kconfig"
source "kernel/Kconfig.freezer"

menu "Processor type and features"

config ZONE_DMA
	bool "DMA memory allocation support" if EXPERT
	default y
	help
	  DMA memory allocation support allows devices with less than 32-bit
	  addressing to allocate within the first 16MB of address space.
	  Disable if no such devices will be used.

	  If unsure, say Y.

config SMP
	bool "Symmetric multi-processing support"
	---help---
	  This enables support for systems with more than one CPU. If you have
	  a system with only one CPU, like most personal computers, say N. If
	  you have a system with more than one CPU, say Y.

	  If you say N here, the kernel will run on single and multiprocessor
	  machines, but will use only one CPU of a multiprocessor machine. If
	  you say Y here, the kernel will run on many, but not all,
	  singleprocessor machines. On a singleprocessor machine, the kernel
	  will run faster if you say N here.

	  Note that if you say Y here and choose architecture "586" or
	  "Pentium" under "Processor family", the kernel will not work on 486
	  architectures. Similarly, multiprocessor kernels for the "PPro"
	  architecture may not work on all Pentium based boards.

	  People using multiprocessor machines who say Y here should also say
	  Y to "Enhanced Real Time Clock Support", below. The "Advanced Power
	  Management" code will be disabled if you say Y here.

	  See also <file:Documentation/x86/i386/IO-APIC.txt>,
	  <file:Documentation/nmi_watchdog.txt> and the SMP-HOWTO available at
	  <http://www.tldp.org/docs.html#howto>.

	  If you don't know what to do here, say N.

config X86_X2APIC
	bool "Support x2apic"
	depends on X86_LOCAL_APIC && X86_64 && IRQ_REMAP
	---help---
	  This enables x2apic support on CPUs that have this feature.

	  This allows 32-bit apic IDs (so it can support very large systems),
	  and accesses the local apic via MSRs not via mmio.

	  If you don't know what to do here, say N.

config X86_MPPARSE
	bool "Enable MPS table" if ACPI || SFI
	default y
	depends on X86_LOCAL_APIC
	---help---
	  For old smp systems that do not have proper acpi support. Newer systems
	  (esp with 64bit cpus) with acpi support, MADT and DSDT will override it

config X86_BIGSMP
	bool "Support for big SMP systems with more than 8 CPUs"
	depends on X86_32 && SMP
	---help---
	  This option is needed for the systems that have more than 8 CPUs

if X86_32
config X86_EXTENDED_PLATFORM
	bool "Support for extended (non-PC) x86 platforms"
	default y
	---help---
	  If you disable this option then the kernel will only support
	  standard PC platforms. (which covers the vast majority of
	  systems out there.)

	  If you enable this option then you'll be able to select support
	  for the following (non-PC) 32 bit x86 platforms:
		AMD Elan
		NUMAQ (IBM/Sequent)
		RDC R-321x SoC
		SGI 320/540 (Visual Workstation)
		STA2X11-based (e.g. Northville)
		Summit/EXA (IBM x440)
		Unisys ES7000 IA32 series
		Moorestown MID devices

	  If you have one of these systems, or if you want to build a
	  generic distribution kernel, say Y here - otherwise say N.
endif

if X86_64
config X86_EXTENDED_PLATFORM
	bool "Support for extended (non-PC) x86 platforms"
	default y
	---help---
	  If you disable this option then the kernel will only support
	  standard PC platforms. (which covers the vast majority of
	  systems out there.)

	  If you enable this option then you'll be able to select support
	  for the following (non-PC) 64 bit x86 platforms:
		Numascale NumaChip
		ScaleMP vSMP
		SGI Ultraviolet

	  If you have one of these systems, or if you want to build a
	  generic distribution kernel, say Y here - otherwise say N.
endif
# This is an alphabetically sorted list of 64 bit extended platforms
# Please maintain the alphabetic order if and when there are additions
config X86_NUMACHIP
	bool "Numascale NumaChip"
	depends on X86_64
	depends on X86_EXTENDED_PLATFORM
	depends on NUMA
	depends on SMP
	depends on X86_X2APIC
	depends on PCI_MMCONFIG
	---help---
	  Adds support for Numascale NumaChip large-SMP systems. Needed to
	  enable more than ~168 cores.
	  If you don't have one of these, you should say N here.

config X86_VSMP
	bool "ScaleMP vSMP"
	select PARAVIRT_GUEST
	select PARAVIRT
	depends on X86_64 && PCI
	depends on X86_EXTENDED_PLATFORM
	depends on SMP
	---help---
	  Support for ScaleMP vSMP systems.  Say 'Y' here if this kernel is
	  supposed to run on these EM64T-based machines.  Only choose this option
	  if you have one of these machines.

config X86_UV
	bool "SGI Ultraviolet"
	depends on X86_64
	depends on X86_EXTENDED_PLATFORM
	depends on NUMA
	depends on X86_X2APIC
	---help---
	  This option is needed in order to support SGI Ultraviolet systems.
	  If you don't have one of these, you should say N here.

# Following is an alphabetically sorted list of 32 bit extended platforms
# Please maintain the alphabetic order if and when there are additions

config X86_INTEL_CE
	bool "CE4100 TV platform"
	depends on PCI
	depends on PCI_GODIRECT
	depends on X86_32
	depends on X86_EXTENDED_PLATFORM
	select X86_REBOOTFIXUPS
	select OF
	select OF_EARLY_FLATTREE
	select IRQ_DOMAIN
	---help---
	  Select for the Intel CE media processor (CE4100) SOC.
	  This option compiles in support for the CE4100 SOC for settop
	  boxes and media devices.

config X86_WANT_INTEL_MID
	bool "Intel MID platform support"
	depends on X86_32
	depends on X86_EXTENDED_PLATFORM
	---help---
	  Select to build a kernel capable of supporting Intel MID platform
	  systems which do not have the PCI legacy interfaces (Moorestown,
	  Medfield). If you are building for a PC class system say N here.

if X86_WANT_INTEL_MID

config X86_INTEL_MID
	bool

config X86_MDFLD
       bool "Medfield MID platform"
	depends on PCI
	depends on PCI_GOANY
	depends on X86_IO_APIC
	select X86_INTEL_MID
	select SFI
	select DW_APB_TIMER
	select APB_TIMER
	select I2C
	select SPI
	select INTEL_SCU_IPC
	select X86_PLATFORM_DEVICES
	select MFD_INTEL_MSIC
	---help---
	  Medfield is Intel's Low Power Intel Architecture (LPIA) based Moblin
	  Internet Device(MID) platform. 
	  Unlike standard x86 PCs, Medfield does not have many legacy devices
	  nor standard legacy replacement devices/features. e.g. Medfield does
	  not contain i8259, i8254, HPET, legacy BIOS, most of the io ports.

endif

config X86_RDC321X
	bool "RDC R-321x SoC"
	depends on X86_32
	depends on X86_EXTENDED_PLATFORM
	select M486
	select X86_REBOOTFIXUPS
	---help---
	  This option is needed for RDC R-321x system-on-chip, also known
	  as R-8610-(G).
	  If you don't have one of these chips, you should say N here.

config X86_32_NON_STANDARD
	bool "Support non-standard 32-bit SMP architectures"
	depends on X86_32 && SMP
	depends on X86_EXTENDED_PLATFORM
	---help---
	  This option compiles in the NUMAQ, Summit, bigsmp, ES7000,
	  STA2X11, default subarchitectures.  It is intended for a generic
	  binary kernel. If you select them all, kernel will probe it
	  one by one and will fallback to default.

# Alphabetically sorted list of Non standard 32 bit platforms

config X86_NUMAQ
	bool "NUMAQ (IBM/Sequent)"
	depends on X86_32_NON_STANDARD
	depends on PCI
	select NUMA
	select X86_MPPARSE
	---help---
	  This option is used for getting Linux to run on a NUMAQ (IBM/Sequent)
	  NUMA multiquad box. This changes the way that processors are
	  bootstrapped, and uses Clustered Logical APIC addressing mode instead
	  of Flat Logical.  You will need a new lynxer.elf file to flash your
	  firmware with - send email to <Martin.Bligh@us.ibm.com>.

config X86_SUPPORTS_MEMORY_FAILURE
	def_bool y
	# MCE code calls memory_failure():
	depends on X86_MCE
	# On 32-bit this adds too big of NODES_SHIFT and we run out of page flags:
	depends on !X86_NUMAQ
	# On 32-bit SPARSEMEM adds too big of SECTIONS_WIDTH:
	depends on X86_64 || !SPARSEMEM
	select ARCH_SUPPORTS_MEMORY_FAILURE

config X86_VISWS
	bool "SGI 320/540 (Visual Workstation)"
	depends on X86_32 && PCI && X86_MPPARSE && PCI_GODIRECT
	depends on X86_32_NON_STANDARD
	---help---
	  The SGI Visual Workstation series is an IA32-based workstation
	  based on SGI systems chips with some legacy PC hardware attached.

	  Say Y here to create a kernel to run on the SGI 320 or 540.

	  A kernel compiled for the Visual Workstation will run on general
	  PCs as well. See <file:Documentation/sgi-visws.txt> for details.

config STA2X11
	bool "STA2X11 Companion Chip Support"
	depends on X86_32_NON_STANDARD && PCI
	select X86_DEV_DMA_OPS
	select X86_DMA_REMAP
	select SWIOTLB
	select MFD_STA2X11
	select ARCH_REQUIRE_GPIOLIB
	default n
	---help---
	  This adds support for boards based on the STA2X11 IO-Hub,
	  a.k.a. "ConneXt". The chip is used in place of the standard
	  PC chipset, so all "standard" peripherals are missing. If this
	  option is selected the kernel will still be able to boot on
	  standard PC machines.

config X86_SUMMIT
	bool "Summit/EXA (IBM x440)"
	depends on X86_32_NON_STANDARD
	---help---
	  This option is needed for IBM systems that use the Summit/EXA chipset.
	  In particular, it is needed for the x440.

config X86_ES7000
	bool "Unisys ES7000 IA32 series"
	depends on X86_32_NON_STANDARD && X86_BIGSMP
	---help---
	  Support for Unisys ES7000 systems.  Say 'Y' here if this kernel is
	  supposed to run on an IA32-based Unisys ES7000 system.

config X86_32_IRIS
	tristate "Eurobraille/Iris poweroff module"
	depends on X86_32
	---help---
	  The Iris machines from EuroBraille do not have APM or ACPI support
	  to shut themselves down properly.  A special I/O sequence is
	  needed to do so, which is what this module does at
	  kernel shutdown.

	  This is only for Iris machines from EuroBraille.

	  If unused, say N.

config SCHED_OMIT_FRAME_POINTER
	def_bool y
	prompt "Single-depth WCHAN output"
	depends on X86
	---help---
	  Calculate simpler /proc/<PID>/wchan values. If this option
	  is disabled then wchan values will recurse back to the
	  caller function. This provides more accurate wchan values,
	  at the expense of slightly more scheduling overhead.

	  If in doubt, say "Y".

menuconfig PARAVIRT_GUEST
	bool "Paravirtualized guest support"
	---help---
	  Say Y here to get to see options related to running Linux under
	  various hypervisors.  This option alone does not add any kernel code.

	  If you say N, all options in this submenu will be skipped and disabled.

if PARAVIRT_GUEST

config PARAVIRT_TIME_ACCOUNTING
	bool "Paravirtual steal time accounting"
	select PARAVIRT
	default n
	---help---
	  Select this option to enable fine granularity task steal time
	  accounting. Time spent executing other tasks in parallel with
	  the current vCPU is discounted from the vCPU power. To account for
	  that, there can be a small performance impact.

	  If in doubt, say N here.

source "arch/x86/xen/Kconfig"

config KVM_GUEST
	bool "KVM Guest support (including kvmclock)"
	select PARAVIRT
	select PARAVIRT
	select PARAVIRT_CLOCK
	default y if PARAVIRT_GUEST
	---help---
	  This option enables various optimizations for running under the KVM
	  hypervisor. It includes a paravirtualized clock, so that instead
	  of relying on a PIT (or probably other) emulation by the
	  underlying device model, the host provides the guest with
	  timing infrastructure such as time of day, and system time

source "arch/x86/lguest/Kconfig"

config PARAVIRT
	bool "Enable paravirtualization code"
	---help---
	  This changes the kernel so it can modify itself when it is run
	  under a hypervisor, potentially improving performance significantly
	  over full virtualization.  However, when run without a hypervisor
	  the kernel is theoretically slower and slightly larger.

config PARAVIRT_SPINLOCKS
	bool "Paravirtualization layer for spinlocks"
	depends on PARAVIRT && SMP && EXPERIMENTAL
	---help---
	  Paravirtualized spinlocks allow a pvops backend to replace the
	  spinlock implementation with something virtualization-friendly
	  (for example, block the virtual CPU rather than spinning).

	  Unfortunately the downside is an up to 5% performance hit on
	  native kernels, with various workloads.

	  If you are unsure how to answer this question, answer N.

config PARAVIRT_CLOCK
	bool

endif

config PARAVIRT_DEBUG
	bool "paravirt-ops debugging"
	depends on PARAVIRT && DEBUG_KERNEL
	---help---
	  Enable to debug paravirt_ops internals.  Specifically, BUG if
	  a paravirt_op is missing when it is called.

config NO_BOOTMEM
	def_bool y

config MEMTEST
	bool "Memtest"
	---help---
	  This option adds a kernel parameter 'memtest', which allows memtest
	  to be set.
	        memtest=0, mean disabled; -- default
	        memtest=1, mean do 1 test pattern;
	        ...
	        memtest=4, mean do 4 test patterns.
	  If you are unsure how to answer this question, answer N.

config X86_SUMMIT_NUMA
	def_bool y
	depends on X86_32 && NUMA && X86_32_NON_STANDARD

config X86_CYCLONE_TIMER
	def_bool y
	depends on X86_SUMMIT

source "arch/x86/Kconfig.cpu"

config HPET_TIMER
	def_bool X86_64
	prompt "HPET Timer Support" if X86_32
	---help---
	  Use the IA-PC HPET (High Precision Event Timer) to manage
	  time in preference to the PIT and RTC, if a HPET is
	  present.
	  HPET is the next generation timer replacing legacy 8254s.
	  The HPET provides a stable time base on SMP
	  systems, unlike the TSC, but it is more expensive to access,
	  as it is off-chip.  You can find the HPET spec at
	  <http://www.intel.com/hardwaredesign/hpetspec_1.pdf>.

	  You can safely choose Y here.  However, HPET will only be
	  activated if the platform and the BIOS support this feature.
	  Otherwise the 8254 will be used for timing services.

	  Choose N to continue using the legacy 8254 timer.

config HPET_EMULATE_RTC
	def_bool y
	depends on HPET_TIMER && (RTC=y || RTC=m || RTC_DRV_CMOS=m || RTC_DRV_CMOS=y)

config APB_TIMER
       def_bool y if X86_INTEL_MID
       prompt "Intel MID APB Timer Support" if X86_INTEL_MID
       select DW_APB_TIMER
       depends on X86_INTEL_MID && SFI
       help
         APB timer is the replacement for 8254, HPET on X86 MID platforms.
         The APBT provides a stable time base on SMP
         systems, unlike the TSC, but it is more expensive to access,
         as it is off-chip. APB timers are always running regardless of CPU
         C states, they are used as per CPU clockevent device when possible.

# Mark as expert because too many people got it wrong.
# The code disables itself when not needed.
config DMI
	default y
	bool "Enable DMI scanning" if EXPERT
	---help---
	  Enabled scanning of DMI to identify machine quirks. Say Y
	  here unless you have verified that your setup is not
	  affected by entries in the DMI blacklist. Required by PNP
	  BIOS code.

config GART_IOMMU
	bool "GART IOMMU support" if EXPERT
	default y
	select SWIOTLB
	depends on X86_64 && PCI && AMD_NB
	---help---
	  Support for full DMA access of devices with 32bit memory access only
	  on systems with more than 3GB. This is usually needed for USB,
	  sound, many IDE/SATA chipsets and some other devices.
	  Provides a driver for the AMD Athlon64/Opteron/Turion/Sempron GART
	  based hardware IOMMU and a software bounce buffer based IOMMU used
	  on Intel systems and as fallback.
	  The code is only active when needed (enough memory and limited
	  device) unless CONFIG_IOMMU_DEBUG or iommu=force is specified
	  too.

config CALGARY_IOMMU
	bool "IBM Calgary IOMMU support"
	select SWIOTLB
	depends on X86_64 && PCI && EXPERIMENTAL
	---help---
	  Support for hardware IOMMUs in IBM's xSeries x366 and x460
	  systems. Needed to run systems with more than 3GB of memory
	  properly with 32-bit PCI devices that do not support DAC
	  (Double Address Cycle). Calgary also supports bus level
	  isolation, where all DMAs pass through the IOMMU.  This
	  prevents them from going anywhere except their intended
	  destination. This catches hard-to-find kernel bugs and
	  mis-behaving drivers and devices that do not use the DMA-API
	  properly to set up their DMA buffers.  The IOMMU can be
	  turned off at boot time with the iommu=off parameter.
	  Normally the kernel will make the right choice by itself.
	  If unsure, say Y.

config CALGARY_IOMMU_ENABLED_BY_DEFAULT
	def_bool y
	prompt "Should Calgary be enabled by default?"
	depends on CALGARY_IOMMU
	---help---
	  Should Calgary be enabled by default? if you choose 'y', Calgary
	  will be used (if it exists). If you choose 'n', Calgary will not be
	  used even if it exists. If you choose 'n' and would like to use
	  Calgary anyway, pass 'iommu=calgary' on the kernel command line.
	  If unsure, say Y.

# need this always selected by IOMMU for the VIA workaround
config SWIOTLB
	def_bool y if X86_64
	---help---
	  Support for software bounce buffers used on x86-64 systems
	  which don't have a hardware IOMMU. Using this PCI devices
	  which can only access 32-bits of memory can be used on systems
	  with more than 3 GB of memory.
	  If unsure, say Y.

config IOMMU_HELPER
	def_bool y
	depends on CALGARY_IOMMU || GART_IOMMU || SWIOTLB || AMD_IOMMU

config MAXSMP
	bool "Enable Maximum number of SMP Processors and NUMA Nodes"
	depends on X86_64 && SMP && DEBUG_KERNEL && EXPERIMENTAL
	select CPUMASK_OFFSTACK
	---help---
	  Enable maximum number of CPUS and NUMA Nodes for this architecture.
	  If unsure, say N.

config NR_CPUS
	int "Maximum number of CPUs" if SMP && !MAXSMP
	range 2 8 if SMP && X86_32 && !X86_BIGSMP
	range 2 512 if SMP && !MAXSMP
	default "1" if !SMP
	default "4096" if MAXSMP
	default "32" if SMP && (X86_NUMAQ || X86_SUMMIT || X86_BIGSMP || X86_ES7000)
	default "8" if SMP
	---help---
	  This allows you to specify the maximum number of CPUs which this
	  kernel will support.  The maximum supported value is 512 and the
	  minimum value which makes sense is 2.

	  This is purely to save memory - each supported CPU adds
	  approximately eight kilobytes to the kernel image.

config SCHED_SMT
	bool "SMT (Hyperthreading) scheduler support"
	depends on X86_HT
	---help---
	  SMT scheduler support improves the CPU scheduler's decision making
	  when dealing with Intel Pentium 4 chips with HyperThreading at a
	  cost of slightly increased overhead in some places. If unsure say
	  N here.

config SCHED_MC
	def_bool y
	prompt "Multi-core scheduler support"
	depends on X86_HT
	---help---
	  Multi-core scheduler support improves the CPU scheduler's decision
	  making when dealing with multi-core CPU chips at a cost of slightly
	  increased overhead in some places. If unsure say N here.

source "kernel/Kconfig.preempt"

config X86_UP_APIC
	bool "Local APIC support on uniprocessors"
	depends on X86_32 && !SMP && !X86_32_NON_STANDARD
	---help---
	  A local APIC (Advanced Programmable Interrupt Controller) is an
	  integrated interrupt controller in the CPU. If you have a single-CPU
	  system which has a processor with a local APIC, you can say Y here to
	  enable and use it. If you say Y here even though your machine doesn't
	  have a local APIC, then the kernel will still run with no slowdown at
	  all. The local APIC supports CPU-generated self-interrupts (timer,
	  performance counters), and the NMI watchdog which detects hard
	  lockups.

config X86_UP_IOAPIC
	bool "IO-APIC support on uniprocessors"
	depends on X86_UP_APIC
	---help---
	  An IO-APIC (I/O Advanced Programmable Interrupt Controller) is an
	  SMP-capable replacement for PC-style interrupt controllers. Most
	  SMP systems and many recent uniprocessor systems have one.

	  If you have a single-CPU system with an IO-APIC, you can say Y here
	  to use it. If you say Y here even though your machine doesn't have
	  an IO-APIC, then the kernel will still run with no slowdown at all.

config X86_LOCAL_APIC
	def_bool y
	depends on X86_64 || SMP || X86_32_NON_STANDARD || X86_UP_APIC

config X86_IO_APIC
	def_bool y
	depends on X86_64 || SMP || X86_32_NON_STANDARD || X86_UP_IOAPIC

config X86_VISWS_APIC
	def_bool y
	depends on X86_32 && X86_VISWS

config X86_REROUTE_FOR_BROKEN_BOOT_IRQS
	bool "Reroute for broken boot IRQs"
	depends on X86_IO_APIC
	---help---
	  This option enables a workaround that fixes a source of
	  spurious interrupts. This is recommended when threaded
	  interrupt handling is used on systems where the generation of
	  superfluous "boot interrupts" cannot be disabled.

	  Some chipsets generate a legacy INTx "boot IRQ" when the IRQ
	  entry in the chipset's IO-APIC is masked (as, e.g. the RT
	  kernel does during interrupt handling). On chipsets where this
	  boot IRQ generation cannot be disabled, this workaround keeps
	  the original IRQ line masked so that only the equivalent "boot
	  IRQ" is delivered to the CPUs. The workaround also tells the
	  kernel to set up the IRQ handler on the boot IRQ line. In this
	  way only one interrupt is delivered to the kernel. Otherwise
	  the spurious second interrupt may cause the kernel to bring
	  down (vital) interrupt lines.

	  Only affects "broken" chipsets. Interrupt sharing may be
	  increased on these systems.

config X86_MCE
	bool "Machine Check / overheating reporting"
	default y
	---help---
	  Machine Check support allows the processor to notify the
	  kernel if it detects a problem (e.g. overheating, data corruption).
	  The action the kernel takes depends on the severity of the problem,
	  ranging from warning messages to halting the machine.

config X86_MCE_INTEL
	def_bool y
	prompt "Intel MCE features"
	depends on X86_MCE && X86_LOCAL_APIC
	---help---
	   Additional support for intel specific MCE features such as
	   the thermal monitor.

config X86_MCE_AMD
	def_bool y
	prompt "AMD MCE features"
	depends on X86_MCE && X86_LOCAL_APIC
	---help---
	   Additional support for AMD specific MCE features such as
	   the DRAM Error Threshold.

config X86_ANCIENT_MCE
	bool "Support for old Pentium 5 / WinChip machine checks"
	depends on X86_32 && X86_MCE
	---help---
	  Include support for machine check handling on old Pentium 5 or WinChip
	  systems. These typically need to be enabled explicitely on the command
	  line.

config X86_MCE_THRESHOLD
	depends on X86_MCE_AMD || X86_MCE_INTEL
	def_bool y

config X86_MCE_INJECT
	depends on X86_MCE
	tristate "Machine check injector support"
	---help---
	  Provide support for injecting machine checks for testing purposes.
	  If you don't know what a machine check is and you don't do kernel
	  QA it is safe to say n.

config X86_THERMAL_VECTOR
	def_bool y
	depends on X86_MCE_INTEL

config VM86
	bool "Enable VM86 support" if EXPERT
	default y
	depends on X86_32
	---help---
	  This option is required by programs like DOSEMU to run 16-bit legacy
	  code on X86 processors. It also may be needed by software like
	  XFree86 to initialize some video cards via BIOS. Disabling this
	  option saves about 6k.

config TOSHIBA
	tristate "Toshiba Laptop support"
	depends on X86_32
	---help---
	  This adds a driver to safely access the System Management Mode of
	  the CPU on Toshiba portables with a genuine Toshiba BIOS. It does
	  not work on models with a Phoenix BIOS. The System Management Mode
	  is used to set the BIOS and power saving options on Toshiba portables.

	  For information on utilities to make use of this driver see the
	  Toshiba Linux utilities web site at:
	  <http://www.buzzard.org.uk/toshiba/>.

	  Say Y if you intend to run this kernel on a Toshiba portable.
	  Say N otherwise.

config I8K
	tristate "Dell laptop support"
	select HWMON
	---help---
	  This adds a driver to safely access the System Management Mode
	  of the CPU on the Dell Inspiron 8000. The System Management Mode
	  is used to read cpu temperature and cooling fan status and to
	  control the fans on the I8K portables.

	  This driver has been tested only on the Inspiron 8000 but it may
	  also work with other Dell laptops. You can force loading on other
	  models by passing the parameter `force=1' to the module. Use at
	  your own risk.

	  For information on utilities to make use of this driver see the
	  I8K Linux utilities web site at:
	  <http://people.debian.org/~dz/i8k/>

	  Say Y if you intend to run this kernel on a Dell Inspiron 8000.
	  Say N otherwise.

config X86_REBOOTFIXUPS
	bool "Enable X86 board specific fixups for reboot"
	depends on X86_32
	---help---
	  This enables chipset and/or board specific fixups to be done
	  in order to get reboot to work correctly. This is only needed on
	  some combinations of hardware and BIOS. The symptom, for which
	  this config is intended, is when reboot ends with a stalled/hung
	  system.

	  Currently, the only fixup is for the Geode machines using
	  CS5530A and CS5536 chipsets and the RDC R-321x SoC.

	  Say Y if you want to enable the fixup. Currently, it's safe to
	  enable this option even if you don't need it.
	  Say N otherwise.

config MICROCODE
	tristate "CPU microcode loading support"
	select FW_LOADER
	---help---

	  If you say Y here, you will be able to update the microcode on
	  certain Intel and AMD processors. The Intel support is for the
	  IA32 family, e.g. Pentium Pro, Pentium II, Pentium III, Pentium 4,
	  Xeon etc. The AMD support is for families 0x10 and later. You will
	  obviously need the actual microcode binary data itself which is not
	  shipped with the Linux kernel.

	  This option selects the general module only, you need to select
	  at least one vendor specific module as well.

	  To compile this driver as a module, choose M here: the module
	  will be called microcode.

config MICROCODE_INTEL
	bool "Intel microcode loading support"
	depends on MICROCODE
	default MICROCODE
	select FW_LOADER
	---help---
	  This options enables microcode patch loading support for Intel
	  processors.

	  For latest news and information on obtaining all the required
	  Intel ingredients for this driver, check:
	  <http://www.urbanmyth.org/microcode/>.

config MICROCODE_AMD
	bool "AMD microcode loading support"
	depends on MICROCODE
	select FW_LOADER
	---help---
	  If you select this option, microcode patch loading support for AMD
	  processors will be enabled.

config MICROCODE_OLD_INTERFACE
	def_bool y
	depends on MICROCODE

config X86_MSR
	tristate "/dev/cpu/*/msr - Model-specific register support"
	---help---
	  This device gives privileged processes access to the x86
	  Model-Specific Registers (MSRs).  It is a character device with
	  major 202 and minors 0 to 31 for /dev/cpu/0/msr to /dev/cpu/31/msr.
	  MSR accesses are directed to a specific CPU on multi-processor
	  systems.

config X86_CPUID
	tristate "/dev/cpu/*/cpuid - CPU information support"
	---help---
	  This device gives processes access to the x86 CPUID instruction to
	  be executed on a specific processor.  It is a character device
	  with major 203 and minors 0 to 31 for /dev/cpu/0/cpuid to
	  /dev/cpu/31/cpuid.

choice
	prompt "High Memory Support"
	default HIGHMEM64G if X86_NUMAQ
	default HIGHMEM4G
	depends on X86_32

config NOHIGHMEM
	bool "off"
	depends on !X86_NUMAQ
	---help---
	  Linux can use up to 64 Gigabytes of physical memory on x86 systems.
	  However, the address space of 32-bit x86 processors is only 4
	  Gigabytes large. That means that, if you have a large amount of
	  physical memory, not all of it can be "permanently mapped" by the
	  kernel. The physical memory that's not permanently mapped is called
	  "high memory".

	  If you are compiling a kernel which will never run on a machine with
	  more than 1 Gigabyte total physical RAM, answer "off" here (default
	  choice and suitable for most users). This will result in a "3GB/1GB"
	  split: 3GB are mapped so that each process sees a 3GB virtual memory
	  space and the remaining part of the 4GB virtual memory space is used
	  by the kernel to permanently map as much physical memory as
	  possible.

	  If the machine has between 1 and 4 Gigabytes physical RAM, then
	  answer "4GB" here.

	  If more than 4 Gigabytes is used then answer "64GB" here. This
	  selection turns Intel PAE (Physical Address Extension) mode on.
	  PAE implements 3-level paging on IA32 processors. PAE is fully
	  supported by Linux, PAE mode is implemented on all recent Intel
	  processors (Pentium Pro and better). NOTE: If you say "64GB" here,
	  then the kernel will not boot on CPUs that don't support PAE!

	  The actual amount of total physical memory will either be
	  auto detected or can be forced by using a kernel command line option
	  such as "mem=256M". (Try "man bootparam" or see the documentation of
	  your boot loader (lilo or loadlin) about how to pass options to the
	  kernel at boot time.)

	  If unsure, say "off".

config HIGHMEM4G
	bool "4GB"
	depends on !X86_NUMAQ
	---help---
	  Select this if you have a 32-bit processor and between 1 and 4
	  gigabytes of physical RAM.

config HIGHMEM64G
	bool "64GB"
	depends on !M486
	select X86_PAE
	---help---
	  Select this if you have a 32-bit processor and more than 4
	  gigabytes of physical RAM.

endchoice

choice
	depends on EXPERIMENTAL
	prompt "Memory split" if EXPERT
	default VMSPLIT_3G
	depends on X86_32
	---help---
	  Select the desired split between kernel and user memory.

	  If the address range available to the kernel is less than the
	  physical memory installed, the remaining memory will be available
	  as "high memory". Accessing high memory is a little more costly
	  than low memory, as it needs to be mapped into the kernel first.
	  Note that increasing the kernel address space limits the range
	  available to user programs, making the address space there
	  tighter.  Selecting anything other than the default 3G/1G split
	  will also likely make your kernel incompatible with binary-only
	  kernel modules.

	  If you are not absolutely sure what you are doing, leave this
	  option alone!

	config VMSPLIT_3G
		bool "3G/1G user/kernel split"
	config VMSPLIT_3G_OPT
		depends on !X86_PAE
		bool "3G/1G user/kernel split (for full 1G low memory)"
	config VMSPLIT_2G
		bool "2G/2G user/kernel split"
	config VMSPLIT_2G_OPT
		depends on !X86_PAE
		bool "2G/2G user/kernel split (for full 2G low memory)"
	config VMSPLIT_1G
		bool "1G/3G user/kernel split"
endchoice

config PAGE_OFFSET
	hex
	default 0xB0000000 if VMSPLIT_3G_OPT
	default 0x80000000 if VMSPLIT_2G
	default 0x78000000 if VMSPLIT_2G_OPT
	default 0x40000000 if VMSPLIT_1G
	default 0xC0000000
	depends on X86_32

config HIGHMEM
	def_bool y
	depends on X86_32 && (HIGHMEM64G || HIGHMEM4G)

config X86_PAE
	bool "PAE (Physical Address Extension) Support"
	depends on X86_32 && !HIGHMEM4G
	---help---
	  PAE is required for NX support, and furthermore enables
	  larger swapspace support for non-overcommit purposes. It
	  has the cost of more pagetable lookup overhead, and also
	  consumes more pagetable space per process.

config ARCH_PHYS_ADDR_T_64BIT
	def_bool y
	depends on X86_64 || X86_PAE

config ARCH_DMA_ADDR_T_64BIT
	def_bool y
	depends on X86_64 || HIGHMEM64G

config DIRECT_GBPAGES
	bool "Enable 1GB pages for kernel pagetables" if EXPERT
	default y
	depends on X86_64
	---help---
	  Allow the kernel linear mapping to use 1GB pages on CPUs that
	  support it. This can improve the kernel's performance a tiny bit by
	  reducing TLB pressure. If in doubt, say "Y".

# Common NUMA Features
config NUMA
	bool "Numa Memory Allocation and Scheduler Support"
	depends on SMP
	depends on X86_64 || (X86_32 && HIGHMEM64G && (X86_NUMAQ || X86_BIGSMP || X86_SUMMIT && ACPI) && EXPERIMENTAL)
	default y if (X86_NUMAQ || X86_SUMMIT || X86_BIGSMP)
	---help---
	  Enable NUMA (Non Uniform Memory Access) support.

	  The kernel will try to allocate memory used by a CPU on the
	  local memory controller of the CPU and add some more
	  NUMA awareness to the kernel.

	  For 64-bit this is recommended if the system is Intel Core i7
	  (or later), AMD Opteron, or EM64T NUMA.

	  For 32-bit this is only needed on (rare) 32-bit-only platforms
	  that support NUMA topologies, such as NUMAQ / Summit, or if you
	  boot a 32-bit kernel on a 64-bit NUMA platform.

	  Otherwise, you should say N.

comment "NUMA (Summit) requires SMP, 64GB highmem support, ACPI"
	depends on X86_32 && X86_SUMMIT && (!HIGHMEM64G || !ACPI)

config AMD_NUMA
	def_bool y
	prompt "Old style AMD Opteron NUMA detection"
	depends on X86_64 && NUMA && PCI
	---help---
	  Enable AMD NUMA node topology detection.  You should say Y here if
	  you have a multi processor AMD system. This uses an old method to
	  read the NUMA configuration directly from the builtin Northbridge
	  of Opteron. It is recommended to use X86_64_ACPI_NUMA instead,
	  which also takes priority if both are compiled in.

config X86_64_ACPI_NUMA
	def_bool y
	prompt "ACPI NUMA detection"
	depends on X86_64 && NUMA && ACPI && PCI
	select ACPI_NUMA
	---help---
	  Enable ACPI SRAT based node topology detection.

# Some NUMA nodes have memory ranges that span
# other nodes.  Even though a pfn is valid and
# between a node's start and end pfns, it may not
# reside on that node.  See memmap_init_zone()
# for details.
config NODES_SPAN_OTHER_NODES
	def_bool y
	depends on X86_64_ACPI_NUMA

config NUMA_EMU
	bool "NUMA emulation"
	depends on NUMA
	---help---
	  Enable NUMA emulation. A flat machine will be split
	  into virtual nodes when booted with "numa=fake=N", where N is the
	  number of nodes. This is only useful for debugging.

config NODES_SHIFT
	int "Maximum NUMA Nodes (as a power of 2)" if !MAXSMP
	range 1 10
	default "10" if MAXSMP
	default "6" if X86_64
	default "4" if X86_NUMAQ
	default "3"
	depends on NEED_MULTIPLE_NODES
	---help---
	  Specify the maximum number of NUMA Nodes available on the target
	  system.  Increases memory reserved to accommodate various tables.

config HAVE_ARCH_ALLOC_REMAP
	def_bool y
	depends on X86_32 && NUMA

config ARCH_HAVE_MEMORY_PRESENT
	def_bool y
	depends on X86_32 && DISCONTIGMEM

config NEED_NODE_MEMMAP_SIZE
	def_bool y
	depends on X86_32 && (DISCONTIGMEM || SPARSEMEM)

config ARCH_FLATMEM_ENABLE
	def_bool y
	depends on X86_32 && !NUMA

config ARCH_DISCONTIGMEM_ENABLE
	def_bool y
	depends on NUMA && X86_32

config ARCH_DISCONTIGMEM_DEFAULT
	def_bool y
	depends on NUMA && X86_32

config ARCH_SPARSEMEM_ENABLE
	def_bool y
	depends on X86_64 || NUMA || (EXPERIMENTAL && X86_32) || X86_32_NON_STANDARD
	select SPARSEMEM_STATIC if X86_32
	select SPARSEMEM_VMEMMAP_ENABLE if X86_64

config ARCH_SPARSEMEM_DEFAULT
	def_bool y
	depends on X86_64

config ARCH_SELECT_MEMORY_MODEL
	def_bool y
	depends on ARCH_SPARSEMEM_ENABLE

config ARCH_MEMORY_PROBE
	def_bool y
	depends on X86_64 && MEMORY_HOTPLUG

config ARCH_PROC_KCORE_TEXT
	def_bool y
	depends on X86_64 && PROC_KCORE

config ILLEGAL_POINTER_VALUE
       hex
       default 0 if X86_32
       default 0xdead000000000000 if X86_64

source "mm/Kconfig"

config HIGHPTE
	bool "Allocate 3rd-level pagetables from highmem"
	depends on HIGHMEM
	---help---
	  The VM uses one page table entry for each page of physical memory.
	  For systems with a lot of RAM, this can be wasteful of precious
	  low memory.  Setting this option will put user-space page table
	  entries in high memory.

config X86_CHECK_BIOS_CORRUPTION
	bool "Check for low memory corruption"
	---help---
	  Periodically check for memory corruption in low memory, which
	  is suspected to be caused by BIOS.  Even when enabled in the
	  configuration, it is disabled at runtime.  Enable it by
	  setting "memory_corruption_check=1" on the kernel command
	  line.  By default it scans the low 64k of memory every 60
	  seconds; see the memory_corruption_check_size and
	  memory_corruption_check_period parameters in
	  Documentation/kernel-parameters.txt to adjust this.

	  When enabled with the default parameters, this option has
	  almost no overhead, as it reserves a relatively small amount
	  of memory and scans it infrequently.  It both detects corruption
	  and prevents it from affecting the running system.

	  It is, however, intended as a diagnostic tool; if repeatable
	  BIOS-originated corruption always affects the same memory,
	  you can use memmap= to prevent the kernel from using that
	  memory.

config X86_BOOTPARAM_MEMORY_CORRUPTION_CHECK
	bool "Set the default setting of memory_corruption_check"
	depends on X86_CHECK_BIOS_CORRUPTION
	default y
	---help---
	  Set whether the default state of memory_corruption_check is
	  on or off.

config X86_RESERVE_LOW
	int "Amount of low memory, in kilobytes, to reserve for the BIOS"
	default 64
	range 4 640
	---help---
	  Specify the amount of low memory to reserve for the BIOS.

	  The first page contains BIOS data structures that the kernel
	  must not use, so that page must always be reserved.

	  By default we reserve the first 64K of physical RAM, as a
	  number of BIOSes are known to corrupt that memory range
	  during events such as suspend/resume or monitor cable
	  insertion, so it must not be used by the kernel.

	  You can set this to 4 if you are absolutely sure that you
	  trust the BIOS to get all its memory reservations and usages
	  right.  If you know your BIOS have problems beyond the
	  default 64K area, you can set this to 640 to avoid using the
	  entire low memory range.

	  If you have doubts about the BIOS (e.g. suspend/resume does
	  not work or there's kernel crashes after certain hardware
	  hotplug events) then you might want to enable
	  X86_CHECK_BIOS_CORRUPTION=y to allow the kernel to check
	  typical corruption patterns.

	  Leave this to the default value of 64 if you are unsure.

config MATH_EMULATION
	bool
	prompt "Math emulation" if X86_32
	---help---
	  Linux can emulate a math coprocessor (used for floating point
	  operations) if you don't have one. 486DX and Pentium processors have
	  a math coprocessor built in, 486SX and 386 do not, unless you added
	  a 487DX or 387, respectively. (The messages during boot time can
	  give you some hints here ["man dmesg"].) Everyone needs either a
	  coprocessor or this emulation.

	  If you don't have a math coprocessor, you need to say Y here; if you
	  say Y here even though you have a coprocessor, the coprocessor will
	  be used nevertheless. (This behavior can be changed with the kernel
	  command line option "no387", which comes handy if your coprocessor
	  is broken. Try "man bootparam" or see the documentation of your boot
	  loader (lilo or loadlin) about how to pass options to the kernel at
	  boot time.) This means that it is a good idea to say Y here if you
	  intend to use this kernel on different machines.

	  More information about the internals of the Linux math coprocessor
	  emulation can be found in <file:arch/x86/math-emu/README>.

	  If you are not sure, say Y; apart from resulting in a 66 KB bigger
	  kernel, it won't hurt.

config MTRR
	def_bool y
	prompt "MTRR (Memory Type Range Register) support" if EXPERT
	---help---
	  On Intel P6 family processors (Pentium Pro, Pentium II and later)
	  the Memory Type Range Registers (MTRRs) may be used to control
	  processor access to memory ranges. This is most useful if you have
	  a video (VGA) card on a PCI or AGP bus. Enabling write-combining
	  allows bus write transfers to be combined into a larger transfer
	  before bursting over the PCI/AGP bus. This can increase performance
	  of image write operations 2.5 times or more. Saying Y here creates a
	  /proc/mtrr file which may be used to manipulate your processor's
	  MTRRs. Typically the X server should use this.

	  This code has a reasonably generic interface so that similar
	  control registers on other processors can be easily supported
	  as well:

	  The Cyrix 6x86, 6x86MX and M II processors have Address Range
	  Registers (ARRs) which provide a similar functionality to MTRRs. For
	  these, the ARRs are used to emulate the MTRRs.
	  The AMD K6-2 (stepping 8 and above) and K6-3 processors have two
	  MTRRs. The Centaur C6 (WinChip) has 8 MCRs, allowing
	  write-combining. All of these processors are supported by this code
	  and it makes sense to say Y here if you have one of them.

	  Saying Y here also fixes a problem with buggy SMP BIOSes which only
	  set the MTRRs for the boot CPU and not for the secondary CPUs. This
	  can lead to all sorts of problems, so it's good to say Y here.

	  You can safely say Y even if your machine doesn't have MTRRs, you'll
	  just add about 9 KB to your kernel.

	  See <file:Documentation/x86/mtrr.txt> for more information.

config MTRR_SANITIZER
	def_bool y
	prompt "MTRR cleanup support"
	depends on MTRR
	---help---
	  Convert MTRR layout from continuous to discrete, so X drivers can
	  add writeback entries.

	  Can be disabled with disable_mtrr_cleanup on the kernel command line.
	  The largest mtrr entry size for a continuous block can be set with
	  mtrr_chunk_size.

	  If unsure, say Y.

config MTRR_SANITIZER_ENABLE_DEFAULT
	int "MTRR cleanup enable value (0-1)"
	range 0 1
	default "0"
	depends on MTRR_SANITIZER
	---help---
	  Enable mtrr cleanup default value

config MTRR_SANITIZER_SPARE_REG_NR_DEFAULT
	int "MTRR cleanup spare reg num (0-7)"
	range 0 7
	default "1"
	depends on MTRR_SANITIZER
	---help---
	  mtrr cleanup spare entries default, it can be changed via
	  mtrr_spare_reg_nr=N on the kernel command line.

config X86_PAT
	def_bool y
	prompt "x86 PAT support" if EXPERT
	depends on MTRR
	---help---
	  Use PAT attributes to setup page level cache control.

	  PATs are the modern equivalents of MTRRs and are much more
	  flexible than MTRRs.

	  Say N here if you see bootup problems (boot crash, boot hang,
	  spontaneous reboots) or a non-working video driver.

	  If unsure, say Y.

config ARCH_USES_PG_UNCACHED
	def_bool y
	depends on X86_PAT

config ARCH_RANDOM
	def_bool y
	prompt "x86 architectural random number generator" if EXPERT
	---help---
	  Enable the x86 architectural RDRAND instruction
	  (Intel Bull Mountain technology) to generate random numbers.
	  If supported, this is a high bandwidth, cryptographically
	  secure hardware random number generator.

config X86_SMAP
	def_bool y
	prompt "Supervisor Mode Access Prevention" if EXPERT
	---help---
	  Supervisor Mode Access Prevention (SMAP) is a security
	  feature in newer Intel processors.  There is a small
	  performance cost if this enabled and turned on; there is
	  also a small increase in the kernel size if this is enabled.

	  If unsure, say Y.

config EFI
	bool "EFI runtime service support"
	depends on ACPI
	---help---
	  This enables the kernel to use EFI runtime services that are
	  available (such as the EFI variable services).

	  This option is only useful on systems that have EFI firmware.
	  In addition, you should use the latest ELILO loader available
	  at <http://elilo.sourceforge.net> in order to take advantage
	  of EFI runtime services. However, even with this option, the
	  resultant kernel should continue to boot on existing non-EFI
	  platforms.

config EFI_STUB
       bool "EFI stub support"
       depends on EFI
       ---help---
          This kernel feature allows a bzImage to be loaded directly
	  by EFI firmware without the use of a bootloader.

	  See Documentation/x86/efi-stub.txt for more information.

config SECCOMP
	def_bool y
	prompt "Enable seccomp to safely compute untrusted bytecode"
	---help---
	  This kernel feature is useful for number crunching applications
	  that may need to compute untrusted bytecode during their
	  execution. By using pipes or other transports made available to
	  the process as file descriptors supporting the read/write
	  syscalls, it's possible to isolate those applications in
	  their own address space using seccomp. Once seccomp is
	  enabled via prctl(PR_SET_SECCOMP), it cannot be disabled
	  and the task is only allowed to execute a few safe syscalls
	  defined by each seccomp mode.

	  If unsure, say Y. Only embedded should say N here.

config CC_STACKPROTECTOR
	bool "Enable -fstack-protector buffer overflow detection"
	---help---
	  This option turns on the -fstack-protector GCC feature. This
	  feature puts, at the beginning of functions, a canary value on
	  the stack just before the return address, and validates
	  the value just before actually returning.  Stack based buffer
	  overflows (that need to overwrite this return address) now also
	  overwrite the canary, which gets detected and the attack is then
	  neutralized via a kernel panic.

	  This feature requires gcc version 4.2 or above, or a distribution
	  gcc with the feature backported. Older versions are automatically
	  detected and for those versions, this configuration option is
	  ignored. (and a warning is printed during bootup)

source kernel/Kconfig.hz

config KEXEC
	bool "kexec system call"
	---help---
	  kexec is a system call that implements the ability to shutdown your
	  current kernel, and to start another kernel.  It is like a reboot
	  but it is independent of the system firmware.   And like a reboot
	  you can start any kernel with it, not just Linux.

	  The name comes from the similarity to the exec system call.

	  It is an ongoing process to be certain the hardware in a machine
	  is properly shutdown, so do not be surprised if this code does not
	  initially work for you.  It may help to enable device hotplugging
	  support.  As of this writing the exact hardware interface is
	  strongly in flux, so no good recommendation can be made.

config CRASH_DUMP
	bool "kernel crash dumps"
	depends on X86_64 || (X86_32 && HIGHMEM)
	---help---
	  Generate crash dump after being started by kexec.
	  This should be normally only set in special crash dump kernels
	  which are loaded in the main kernel with kexec-tools into
	  a specially reserved region and then later executed after
	  a crash by kdump/kexec. The crash dump kernel must be compiled
	  to a memory address not used by the main kernel or BIOS using
	  PHYSICAL_START, or it must be built as a relocatable image
	  (CONFIG_RELOCATABLE=y).
	  For more details see Documentation/kdump/kdump.txt

config KEXEC_JUMP
	bool "kexec jump (EXPERIMENTAL)"
	depends on EXPERIMENTAL
	depends on KEXEC && HIBERNATION
	---help---
	  Jump between original kernel and kexeced kernel and invoke
	  code in physical address mode via KEXEC

config PHYSICAL_START
	hex "Physical address where the kernel is loaded" if (EXPERT || CRASH_DUMP)
	default "0x1000000"
	---help---
	  This gives the physical address where the kernel is loaded.

	  If kernel is a not relocatable (CONFIG_RELOCATABLE=n) then
	  bzImage will decompress itself to above physical address and
	  run from there. Otherwise, bzImage will run from the address where
	  it has been loaded by the boot loader and will ignore above physical
	  address.

	  In normal kdump cases one does not have to set/change this option
	  as now bzImage can be compiled as a completely relocatable image
	  (CONFIG_RELOCATABLE=y) and be used to load and run from a different
	  address. This option is mainly useful for the folks who don't want
	  to use a bzImage for capturing the crash dump and want to use a
	  vmlinux instead. vmlinux is not relocatable hence a kernel needs
	  to be specifically compiled to run from a specific memory area
	  (normally a reserved region) and this option comes handy.

	  So if you are using bzImage for capturing the crash dump,
	  leave the value here unchanged to 0x1000000 and set
	  CONFIG_RELOCATABLE=y.  Otherwise if you plan to use vmlinux
	  for capturing the crash dump change this value to start of
	  the reserved region.  In other words, it can be set based on
	  the "X" value as specified in the "crashkernel=YM@XM"
	  command line boot parameter passed to the panic-ed
	  kernel. Please take a look at Documentation/kdump/kdump.txt
	  for more details about crash dumps.

	  Usage of bzImage for capturing the crash dump is recommended as
	  one does not have to build two kernels. Same kernel can be used
	  as production kernel and capture kernel. Above option should have
	  gone away after relocatable bzImage support is introduced. But it
	  is present because there are users out there who continue to use
	  vmlinux for dump capture. This option should go away down the
	  line.

	  Don't change this unless you know what you are doing.

config RELOCATABLE
	bool "Build a relocatable kernel"
	default y
	---help---
	  This builds a kernel image that retains relocation information
	  so it can be loaded someplace besides the default 1MB.
	  The relocations tend to make the kernel binary about 10% larger,
	  but are discarded at runtime.

	  One use is for the kexec on panic case where the recovery kernel
	  must live at a different physical address than the primary
	  kernel.

	  Note: If CONFIG_RELOCATABLE=y, then the kernel runs from the address
	  it has been loaded at and the compile time physical address
	  (CONFIG_PHYSICAL_START) is ignored.

# Relocation on x86-32 needs some additional build support
config X86_NEED_RELOCS
	def_bool y
	depends on X86_32 && RELOCATABLE

config PHYSICAL_ALIGN
	hex "Alignment value to which kernel should be aligned" if X86_32
	default "0x1000000"
	range 0x2000 0x1000000
	---help---
	  This value puts the alignment restrictions on physical address
	  where kernel is loaded and run from. Kernel is compiled for an
	  address which meets above alignment restriction.

	  If bootloader loads the kernel at a non-aligned address and
	  CONFIG_RELOCATABLE is set, kernel will move itself to nearest
	  address aligned to above value and run from there.

	  If bootloader loads the kernel at a non-aligned address and
	  CONFIG_RELOCATABLE is not set, kernel will ignore the run time
	  load address and decompress itself to the address it has been
	  compiled for and run from there. The address for which kernel is
	  compiled already meets above alignment restrictions. Hence the
	  end result is that kernel runs from a physical address meeting
	  above alignment restrictions.

	  Don't change this unless you know what you are doing.

config HOTPLUG_CPU
	bool "Support for hot-pluggable CPUs"
	depends on SMP && HOTPLUG
	---help---
	  Say Y here to allow turning CPUs off and on. CPUs can be
	  controlled through /sys/devices/system/cpu.
	  ( Note: power management support will enable this option
	    automatically on SMP systems. )
	  Say N if you want to disable CPU hotplug.

config BOOTPARAM_HOTPLUG_CPU0
	bool "Set default setting of cpu0_hotpluggable"
	default n
	depends on HOTPLUG_CPU && EXPERIMENTAL
	---help---
	  Set whether default state of cpu0_hotpluggable is on or off.

	  Say Y here to enable CPU0 hotplug by default. If this switch
	  is turned on, there is no need to give cpu0_hotplug kernel
	  parameter and the CPU0 hotplug feature is enabled by default.

	  Please note: there are two known CPU0 dependencies if you want
	  to enable the CPU0 hotplug feature either by this switch or by
	  cpu0_hotplug kernel parameter.

	  First, resume from hibernate or suspend always starts from CPU0.
	  So hibernate and suspend are prevented if CPU0 is offline.

	  Second dependency is PIC interrupts always go to CPU0. CPU0 can not
	  offline if any interrupt can not migrate out of CPU0. There may
	  be other CPU0 dependencies.

	  Please make sure the dependencies are under your control before
	  you enable this feature.

	  Say N if you don't want to enable CPU0 hotplug feature by default.
	  You still can enable the CPU0 hotplug feature at boot by kernel
	  parameter cpu0_hotplug.

config DEBUG_HOTPLUG_CPU0
	def_bool n
	prompt "Debug CPU0 hotplug"
	depends on HOTPLUG_CPU && EXPERIMENTAL
	---help---
	  Enabling this option offlines CPU0 (if CPU0 can be offlined) as
	  soon as possible and boots up userspace with CPU0 offlined. User
	  can online CPU0 back after boot time.

	  To debug CPU0 hotplug, you need to enable CPU0 offline/online
	  feature by either turning on CONFIG_BOOTPARAM_HOTPLUG_CPU0 during
	  compilation or giving cpu0_hotplug kernel parameter at boot.

	  If unsure, say N.

config COMPAT_VDSO
	def_bool y
	prompt "Compat VDSO support"
	depends on X86_32 || IA32_EMULATION
	---help---
	  Map the 32-bit VDSO to the predictable old-style address too.

	  Say N here if you are running a sufficiently recent glibc
	  version (2.3.3 or later), to remove the high-mapped
	  VDSO mapping and to exclusively use the randomized VDSO.

	  If unsure, say Y.

config CMDLINE_BOOL
	bool "Built-in kernel command line"
	---help---
	  Allow for specifying boot arguments to the kernel at
	  build time.  On some systems (e.g. embedded ones), it is
	  necessary or convenient to provide some or all of the
	  kernel boot arguments with the kernel itself (that is,
	  to not rely on the boot loader to provide them.)

	  To compile command line arguments into the kernel,
	  set this option to 'Y', then fill in the
	  the boot arguments in CONFIG_CMDLINE.

	  Systems with fully functional boot loaders (i.e. non-embedded)
	  should leave this option set to 'N'.

config CMDLINE
	string "Built-in kernel command string"
	depends on CMDLINE_BOOL
	default ""
	---help---
	  Enter arguments here that should be compiled into the kernel
	  image and used at boot time.  If the boot loader provides a
	  command line at boot time, it is appended to this string to
	  form the full kernel command line, when the system boots.

	  However, you can use the CONFIG_CMDLINE_OVERRIDE option to
	  change this behavior.

	  In most cases, the command line (whether built-in or provided
	  by the boot loader) should specify the device for the root
	  file system.

config CMDLINE_OVERRIDE
	bool "Built-in command line overrides boot loader arguments"
	depends on CMDLINE_BOOL
	---help---
	  Set this option to 'Y' to have the kernel ignore the boot loader
	  command line, and use ONLY the built-in command line.

	  This is used to work around broken boot loaders.  This should
	  be set to 'N' under normal conditions.

endmenu

config ARCH_ENABLE_MEMORY_HOTPLUG
	def_bool y
	depends on X86_64 || (X86_32 && HIGHMEM)

config ARCH_ENABLE_MEMORY_HOTREMOVE
	def_bool y
	depends on MEMORY_HOTPLUG

config USE_PERCPU_NUMA_NODE_ID
	def_bool y
	depends on NUMA

menu "Power management and ACPI options"

config ARCH_HIBERNATION_HEADER
	def_bool y
	depends on X86_64 && HIBERNATION

source "kernel/power/Kconfig"

source "drivers/acpi/Kconfig"

source "drivers/sfi/Kconfig"

config X86_APM_BOOT
	def_bool y
	depends on APM

menuconfig APM
	tristate "APM (Advanced Power Management) BIOS support"
	depends on X86_32 && PM_SLEEP
	---help---
	  APM is a BIOS specification for saving power using several different
	  techniques. This is mostly useful for battery powered laptops with
	  APM compliant BIOSes. If you say Y here, the system time will be
	  reset after a RESUME operation, the /proc/apm device will provide
	  battery status information, and user-space programs will receive
	  notification of APM "events" (e.g. battery status change).

	  If you select "Y" here, you can disable actual use of the APM
	  BIOS by passing the "apm=off" option to the kernel at boot time.

	  Note that the APM support is almost completely disabled for
	  machines with more than one CPU.

	  In order to use APM, you will need supporting software. For location
	  and more information, read <file:Documentation/power/apm-acpi.txt>
	  and the Battery Powered Linux mini-HOWTO, available from
	  <http://www.tldp.org/docs.html#howto>.

	  This driver does not spin down disk drives (see the hdparm(8)
	  manpage ("man 8 hdparm") for that), and it doesn't turn off
	  VESA-compliant "green" monitors.

	  This driver does not support the TI 4000M TravelMate and the ACER
	  486/DX4/75 because they don't have compliant BIOSes. Many "green"
	  desktop machines also don't have compliant BIOSes, and this driver
	  may cause those machines to panic during the boot phase.

	  Generally, if you don't have a battery in your machine, there isn't
	  much point in using this driver and you should say N. If you get
	  random kernel OOPSes or reboots that don't seem to be related to
	  anything, try disabling/enabling this option (or disabling/enabling
	  APM in your BIOS).

	  Some other things you should try when experiencing seemingly random,
	  "weird" problems:

	  1) make sure that you have enough swap space and that it is
	  enabled.
	  2) pass the "no-hlt" option to the kernel
	  3) switch on floating point emulation in the kernel and pass
	  the "no387" option to the kernel
	  4) pass the "floppy=nodma" option to the kernel
	  5) pass the "mem=4M" option to the kernel (thereby disabling
	  all but the first 4 MB of RAM)
	  6) make sure that the CPU is not over clocked.
	  7) read the sig11 FAQ at <http://www.bitwizard.nl/sig11/>
	  8) disable the cache from your BIOS settings
	  9) install a fan for the video card or exchange video RAM
	  10) install a better fan for the CPU
	  11) exchange RAM chips
	  12) exchange the motherboard.

	  To compile this driver as a module, choose M here: the
	  module will be called apm.

if APM

config APM_IGNORE_USER_SUSPEND
	bool "Ignore USER SUSPEND"
	---help---
	  This option will ignore USER SUSPEND requests. On machines with a
	  compliant APM BIOS, you want to say N. However, on the NEC Versa M
	  series notebooks, it is necessary to say Y because of a BIOS bug.

config APM_DO_ENABLE
	bool "Enable PM at boot time"
	---help---
	  Enable APM features at boot time. From page 36 of the APM BIOS
	  specification: "When disabled, the APM BIOS does not automatically
	  power manage devices, enter the Standby State, enter the Suspend
	  State, or take power saving steps in response to CPU Idle calls."
	  This driver will make CPU Idle calls when Linux is idle (unless this
	  feature is turned off -- see "Do CPU IDLE calls", below). This
	  should always save battery power, but more complicated APM features
	  will be dependent on your BIOS implementation. You may need to turn
	  this option off if your computer hangs at boot time when using APM
	  support, or if it beeps continuously instead of suspending. Turn
	  this off if you have a NEC UltraLite Versa 33/C or a Toshiba
	  T400CDT. This is off by default since most machines do fine without
	  this feature.

config APM_CPU_IDLE
	bool "Make CPU Idle calls when idle"
	---help---
	  Enable calls to APM CPU Idle/CPU Busy inside the kernel's idle loop.
	  On some machines, this can activate improved power savings, such as
	  a slowed CPU clock rate, when the machine is idle. These idle calls
	  are made after the idle loop has run for some length of time (e.g.,
	  333 mS). On some machines, this will cause a hang at boot time or
	  whenever the CPU becomes idle. (On machines with more than one CPU,
	  this option does nothing.)

config APM_DISPLAY_BLANK
	bool "Enable console blanking using APM"
	---help---
	  Enable console blanking using the APM. Some laptops can use this to
	  turn off the LCD backlight when the screen blanker of the Linux
	  virtual console blanks the screen. Note that this is only used by
	  the virtual console screen blanker, and won't turn off the backlight
	  when using the X Window system. This also doesn't have anything to
	  do with your VESA-compliant power-saving monitor. Further, this
	  option doesn't work for all laptops -- it might not turn off your
	  backlight at all, or it might print a lot of errors to the console,
	  especially if you are using gpm.

config APM_ALLOW_INTS
	bool "Allow interrupts during APM BIOS calls"
	---help---
	  Normally we disable external interrupts while we are making calls to
	  the APM BIOS as a measure to lessen the effects of a badly behaving
	  BIOS implementation.  The BIOS should reenable interrupts if it
	  needs to.  Unfortunately, some BIOSes do not -- especially those in
	  many of the newer IBM Thinkpads.  If you experience hangs when you
	  suspend, try setting this to Y.  Otherwise, say N.

endif # APM

source "drivers/cpufreq/Kconfig"

source "drivers/cpuidle/Kconfig"

source "drivers/idle/Kconfig"

endmenu


menu "Bus options (PCI etc.)"

config PCI
	bool "PCI support"
	default y
	select ARCH_SUPPORTS_MSI if (X86_LOCAL_APIC && X86_IO_APIC)
	---help---
	  Find out whether you have a PCI motherboard. PCI is the name of a
	  bus system, i.e. the way the CPU talks to the other stuff inside
	  your box. Other bus systems are ISA, EISA, MicroChannel (MCA) or
	  VESA. If you have PCI, say Y, otherwise N.

choice
	prompt "PCI access mode"
	depends on X86_32 && PCI
	default PCI_GOANY
	---help---
	  On PCI systems, the BIOS can be used to detect the PCI devices and
	  determine their configuration. However, some old PCI motherboards
	  have BIOS bugs and may crash if this is done. Also, some embedded
	  PCI-based systems don't have any BIOS at all. Linux can also try to
	  detect the PCI hardware directly without using the BIOS.

	  With this option, you can specify how Linux should detect the
	  PCI devices. If you choose "BIOS", the BIOS will be used,
	  if you choose "Direct", the BIOS won't be used, and if you
	  choose "MMConfig", then PCI Express MMCONFIG will be used.
	  If you choose "Any", the kernel will try MMCONFIG, then the
	  direct access method and falls back to the BIOS if that doesn't
	  work. If unsure, go with the default, which is "Any".

config PCI_GOBIOS
	bool "BIOS"

config PCI_GOMMCONFIG
	bool "MMConfig"

config PCI_GODIRECT
	bool "Direct"

config PCI_GOOLPC
	bool "OLPC XO-1"
	depends on OLPC

config PCI_GOANY
	bool "Any"

endchoice

config PCI_BIOS
	def_bool y
	depends on X86_32 && PCI && (PCI_GOBIOS || PCI_GOANY)

# x86-64 doesn't support PCI BIOS access from long mode so always go direct.
config PCI_DIRECT
	def_bool y
	depends on PCI && (X86_64 || (PCI_GODIRECT || PCI_GOANY || PCI_GOOLPC || PCI_GOMMCONFIG))

config PCI_MMCONFIG
	def_bool y
	depends on X86_32 && PCI && (ACPI || SFI) && (PCI_GOMMCONFIG || PCI_GOANY)

config PCI_OLPC
	def_bool y
	depends on PCI && OLPC && (PCI_GOOLPC || PCI_GOANY)

config PCI_XEN
	def_bool y
	depends on PCI && XEN
	select SWIOTLB_XEN

config PCI_DOMAINS
	def_bool y
	depends on PCI

config PCI_MMCONFIG
	bool "Support mmconfig PCI config space access"
	depends on X86_64 && PCI && ACPI

config PCI_CNB20LE_QUIRK
	bool "Read CNB20LE Host Bridge Windows" if EXPERT
	depends on PCI && EXPERIMENTAL
	help
	  Read the PCI windows out of the CNB20LE host bridge. This allows
	  PCI hotplug to work on systems with the CNB20LE chipset which do
	  not have ACPI.

	  There's no public spec for this chipset, and this functionality
	  is known to be incomplete.

	  You should say N unless you know you need this.

source "drivers/pci/pcie/Kconfig"

source "drivers/pci/Kconfig"

# x86_64 have no ISA slots, but can have ISA-style DMA.
config ISA_DMA_API
	bool "ISA-style DMA support" if (X86_64 && EXPERT)
	default y
	help
	  Enables ISA-style DMA support for devices requiring such controllers.
	  If unsure, say Y.

if X86_32

config ISA
	bool "ISA support"
	---help---
	  Find out whether you have ISA slots on your motherboard.  ISA is the
	  name of a bus system, i.e. the way the CPU talks to the other stuff
	  inside your box.  Other bus systems are PCI, EISA, MicroChannel
	  (MCA) or VESA.  ISA is an older system, now being displaced by PCI;
	  newer boards don't support it.  If you have ISA, say Y, otherwise N.

config EISA
	bool "EISA support"
	depends on ISA
	---help---
	  The Extended Industry Standard Architecture (EISA) bus was
	  developed as an open alternative to the IBM MicroChannel bus.

	  The EISA bus provided some of the features of the IBM MicroChannel
	  bus while maintaining backward compatibility with cards made for
	  the older ISA bus.  The EISA bus saw limited use between 1988 and
	  1995 when it was made obsolete by the PCI bus.

	  Say Y here if you are building a kernel for an EISA-based machine.

	  Otherwise, say N.

source "drivers/eisa/Kconfig"

config SCx200
	tristate "NatSemi SCx200 support"
	---help---
	  This provides basic support for National Semiconductor's
	  (now AMD's) Geode processors.  The driver probes for the
	  PCI-IDs of several on-chip devices, so its a good dependency
	  for other scx200_* drivers.

	  If compiled as a module, the driver is named scx200.

config SCx200HR_TIMER
	tristate "NatSemi SCx200 27MHz High-Resolution Timer Support"
	depends on SCx200
	default y
	---help---
	  This driver provides a clocksource built upon the on-chip
	  27MHz high-resolution timer.  Its also a workaround for
	  NSC Geode SC-1100's buggy TSC, which loses time when the
	  processor goes idle (as is done by the scheduler).  The
	  other workaround is idle=poll boot option.

config OLPC
	bool "One Laptop Per Child support"
	depends on !X86_PAE
	select GPIOLIB
	select OF
	select OF_PROMTREE
	select IRQ_DOMAIN
	---help---
	  Add support for detecting the unique features of the OLPC
	  XO hardware.

config OLPC_XO1_PM
	bool "OLPC XO-1 Power Management"
	depends on OLPC && MFD_CS5535 && PM_SLEEP
	select MFD_CORE
	---help---
	  Add support for poweroff and suspend of the OLPC XO-1 laptop.

config OLPC_XO1_RTC
	bool "OLPC XO-1 Real Time Clock"
	depends on OLPC_XO1_PM && RTC_DRV_CMOS
	---help---
	  Add support for the XO-1 real time clock, which can be used as a
	  programmable wakeup source.

config OLPC_XO1_SCI
	bool "OLPC XO-1 SCI extras"
	depends on OLPC && OLPC_XO1_PM
	depends on INPUT=y
	select POWER_SUPPLY
	select GPIO_CS5535
	select MFD_CORE
	---help---
	  Add support for SCI-based features of the OLPC XO-1 laptop:
	   - EC-driven system wakeups
	   - Power button
	   - Ebook switch
	   - Lid switch
	   - AC adapter status updates
	   - Battery status updates

config OLPC_XO15_SCI
	bool "OLPC XO-1.5 SCI extras"
	depends on OLPC && ACPI
	select POWER_SUPPLY
	---help---
	  Add support for SCI-based features of the OLPC XO-1.5 laptop:
	   - EC-driven system wakeups
	   - AC adapter status updates
	   - Battery status updates

config ALIX
	bool "PCEngines ALIX System Support (LED setup)"
	select GPIOLIB
	---help---
	  This option enables system support for the PCEngines ALIX.
	  At present this just sets up LEDs for GPIO control on
	  ALIX2/3/6 boards.  However, other system specific setup should
	  get added here.

	  Note: You must still enable the drivers for GPIO and LED support
	  (GPIO_CS5535 & LEDS_GPIO) to actually use the LEDs

	  Note: You have to set alix.force=1 for boards with Award BIOS.

config NET5501
	bool "Soekris Engineering net5501 System Support (LEDS, GPIO, etc)"
	select GPIOLIB
	---help---
	  This option enables system support for the Soekris Engineering net5501.

config GEOS
	bool "Traverse Technologies GEOS System Support (LEDS, GPIO, etc)"
	select GPIOLIB
	depends on DMI
	---help---
	  This option enables system support for the Traverse Technologies GEOS.

endif # X86_32

config AMD_NB
	def_bool y
	depends on CPU_SUP_AMD && PCI

source "drivers/pcmcia/Kconfig"

source "drivers/pci/hotplug/Kconfig"

config RAPIDIO
	bool "RapidIO support"
	depends on PCI
	default n
	help
	  If you say Y here, the kernel will include drivers and
	  infrastructure code to support RapidIO interconnect devices.

source "drivers/rapidio/Kconfig"

endmenu


menu "Executable file formats / Emulations"

source "fs/Kconfig.binfmt"

config IA32_EMULATION
	bool "IA32 Emulation"
	depends on X86_64
	select COMPAT_BINFMT_ELF
	select HAVE_UID16
	---help---
	  Include code to run legacy 32-bit programs under a
	  64-bit kernel. You should likely turn this on, unless you're
	  100% sure that you don't have any 32-bit programs left.

config IA32_AOUT
	tristate "IA32 a.out support"
	depends on IA32_EMULATION
	---help---
	  Support old a.out binaries in the 32bit emulation.

config X86_X32
	bool "x32 ABI for 64-bit mode (EXPERIMENTAL)"
	depends on X86_64 && IA32_EMULATION && EXPERIMENTAL
	---help---
	  Include code to run binaries for the x32 native 32-bit ABI
	  for 64-bit processors.  An x32 process gets access to the
	  full 64-bit register file and wide data path while leaving
	  pointers at 32 bits for smaller memory footprint.

	  You will need a recent binutils (2.22 or later) with
	  elf32_x86_64 support enabled to compile a kernel with this
	  option set.

config COMPAT
	def_bool y
	depends on IA32_EMULATION || X86_X32
	select ARCH_WANT_OLD_COMPAT_IPC

if COMPAT
config COMPAT_FOR_U64_ALIGNMENT
	def_bool y

config SYSVIPC_COMPAT
	def_bool y
	depends on SYSVIPC

config KEYS_COMPAT
	def_bool y
	depends on KEYS
endif

endmenu


config HAVE_ATOMIC_IOMAP
	def_bool y
	depends on X86_32

config HAVE_TEXT_POKE_SMP
	bool
	select STOP_MACHINE if SMP

config X86_DEV_DMA_OPS
	bool
	depends on X86_64 || STA2X11

config X86_DMA_REMAP
	bool
	depends on STA2X11

source "net/Kconfig"

source "drivers/Kconfig"

source "drivers/firmware/Kconfig"

source "fs/Kconfig"

source "arch/x86/Kconfig.debug"

source "security/Kconfig"

source "crypto/Kconfig"

source "arch/x86/kvm/Kconfig"

source "lib/Kconfig"<|MERGE_RESOLUTION|>--- conflicted
+++ resolved
@@ -106,16 +106,11 @@
 	select GENERIC_CLOCKEVENTS_BROADCAST if X86_64 || (X86_32 && X86_LOCAL_APIC)
 	select GENERIC_TIME_VSYSCALL if X86_64
 	select KTIME_SCALAR if X86_32
+	select ALWAYS_USE_PERSISTENT_CLOCK
 	select GENERIC_STRNCPY_FROM_USER
 	select GENERIC_STRNLEN_USER
 	select HAVE_CONTEXT_TRACKING if X86_64
 	select HAVE_IRQ_TIME_ACCOUNTING
-<<<<<<< HEAD
-=======
-	select ALWAYS_USE_PERSISTENT_CLOCK
-	select GENERIC_KERNEL_THREAD
-	select GENERIC_KERNEL_EXECVE
->>>>>>> 6f16eebe
 	select MODULES_USE_ELF_REL if X86_32
 	select MODULES_USE_ELF_RELA if X86_64
 	select CLONE_BACKWARDS if X86_32
