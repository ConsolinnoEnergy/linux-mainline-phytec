// SPDX-License-Identifier: GPL-2.0

#include <linux/signal.h>
#include <linux/uaccess.h>
#include <linux/syscalls.h>
#include <linux/tracehook.h>

#include <asm/traps.h>
#include <asm/ucontext.h>
#include <asm/vdso.h>

#include <abi/regdef.h>

#ifdef CONFIG_CPU_HAS_FPU
#include <abi/fpu.h>
static int restore_fpu_state(struct sigcontext __user *sc)
{
	int err = 0;
	struct user_fp user_fp;

	err = __copy_from_user(&user_fp, &sc->sc_user_fp, sizeof(user_fp));

	restore_from_user_fp(&user_fp);

	return err;
}

static int save_fpu_state(struct sigcontext __user *sc)
{
	struct user_fp user_fp;

	save_to_user_fp(&user_fp);

	return __copy_to_user(&sc->sc_user_fp, &user_fp, sizeof(user_fp));
}
#else
#define restore_fpu_state(sigcontext)	(0)
#define save_fpu_state(sigcontext)	(0)
#endif

struct rt_sigframe {
	/*
	 * pad[3] is compatible with the same struct defined in
	 * gcc/libgcc/config/csky/linux-unwind.h
	 */
	int pad[3];
	struct siginfo info;
	struct ucontext uc;
};

static long restore_sigcontext(struct pt_regs *regs,
	struct sigcontext __user *sc)
{
	int err = 0;

	/* sc_pt_regs is structured the same as the start of pt_regs */
	err |= __copy_from_user(regs, &sc->sc_pt_regs, sizeof(struct pt_regs));

	/* Restore the floating-point state. */
	err |= restore_fpu_state(sc);

	return err;
}

SYSCALL_DEFINE0(rt_sigreturn)
{
	struct pt_regs *regs = current_pt_regs();
	struct rt_sigframe __user *frame;
	struct task_struct *task;
	sigset_t set;

<<<<<<< HEAD
=======
	/* Always make any pending restarted system calls return -EINTR */
	current->restart_block.fn = do_no_restart_syscall;

	frame = (struct rt_sigframe __user *)regs->usp;

>>>>>>> 0ecfebd2
	if (!access_ok(frame, sizeof(*frame)))
		goto badframe;

	if (__copy_from_user(&set, &frame->uc.uc_sigmask, sizeof(set)))
		goto badframe;

	set_current_blocked(&set);

	if (restore_sigcontext(regs, &frame->uc.uc_mcontext))
		goto badframe;

	if (restore_altstack(&frame->uc.uc_stack))
		goto badframe;

	return regs->a0;

badframe:
	task = current;
	force_sig(SIGSEGV, task);
	return 0;
}

static int setup_sigcontext(struct rt_sigframe __user *frame,
	struct pt_regs *regs)
{
	struct sigcontext __user *sc = &frame->uc.uc_mcontext;
	int err = 0;

	err |= __copy_to_user(&sc->sc_pt_regs, regs, sizeof(struct pt_regs));
	err |= save_fpu_state(sc);

	return err;
}

static inline void __user *get_sigframe(struct ksignal *ksig,
	struct pt_regs *regs, size_t framesize)
{
	unsigned long sp;
	/* Default to using normal stack */
	sp = regs->usp;

	/*
	 * If we are on the alternate signal stack and would overflow it, don't.
	 * Return an always-bogus address instead so we will die with SIGSEGV.
	 */
	if (on_sig_stack(sp) && !likely(on_sig_stack(sp - framesize)))
		return (void __user __force *)(-1UL);

	/* This is the X/Open sanctioned signal stack switching. */
	sp = sigsp(sp, ksig) - framesize;

	/* Align the stack frame. */
	sp &= -8UL;

	return (void __user *)sp;
}

static int
setup_rt_frame(struct ksignal *ksig, sigset_t *set, struct pt_regs *regs)
{
	struct rt_sigframe *frame;
	int err = 0;
	struct csky_vdso *vdso = current->mm->context.vdso;

	frame = get_sigframe(ksig, regs, sizeof(*frame));
	if (!access_ok(frame, sizeof(*frame)))
		return -EFAULT;

	err |= copy_siginfo_to_user(&frame->info, &ksig->info);

	/* Create the ucontext. */
	err |= __put_user(0, &frame->uc.uc_flags);
	err |= __put_user(NULL, &frame->uc.uc_link);
	err |= __save_altstack(&frame->uc.uc_stack, regs->usp);
	err |= setup_sigcontext(frame, regs);
	err |= __copy_to_user(&frame->uc.uc_sigmask, set, sizeof(*set));
	if (err)
		return -EFAULT;

	/* Set up to return from userspace. */
	regs->lr = (unsigned long)(vdso->rt_signal_retcode);

	/*
	 * Set up registers for signal handler.
	 * Registers that we don't modify keep the value they had from
	 * user-space at the time we took the signal.
	 * We always pass siginfo and mcontext, regardless of SA_SIGINFO,
	 * since some things rely on this (e.g. glibc's debug/segfault.c).
	 */
	regs->pc  = (unsigned long)ksig->ka.sa.sa_handler;
	regs->usp = (unsigned long)frame;
	regs->a0  = ksig->sig;				/* a0: signal number */
	regs->a1  = (unsigned long)(&(frame->info));	/* a1: siginfo pointer */
	regs->a2  = (unsigned long)(&(frame->uc));	/* a2: ucontext pointer */

	return 0;
}

static void handle_signal(struct ksignal *ksig, struct pt_regs *regs)
{
	sigset_t *oldset = sigmask_to_save();
	int ret;

	/* Are we from a system call? */
	if (in_syscall(regs)) {
		/* Avoid additional syscall restarting via ret_from_exception */
		forget_syscall(regs);

		/* If so, check system call restarting.. */
		switch (regs->a0) {
		case -ERESTART_RESTARTBLOCK:
		case -ERESTARTNOHAND:
			regs->a0 = -EINTR;
			break;

		case -ERESTARTSYS:
			if (!(ksig->ka.sa.sa_flags & SA_RESTART)) {
				regs->a0 = -EINTR;
				break;
			}
			/* fallthrough */
		case -ERESTARTNOINTR:
			regs->a0 = regs->orig_a0;
			regs->pc -= TRAP0_SIZE;
			break;
		}
	}

	/* Set up the stack frame */
	ret = setup_rt_frame(ksig, oldset, regs);

	signal_setup_done(ret, ksig, 0);
}

static void do_signal(struct pt_regs *regs)
{
	struct ksignal ksig;

	if (get_signal(&ksig)) {
		/* Actually deliver the signal */
		handle_signal(&ksig, regs);
		return;
	}

<<<<<<< HEAD
	/*
	 * If we were from a system call, check for system call restarting...
	 */
	if (syscall) {
		continue_addr = regs->pc;
#if defined(__CSKYABIV2__)
		restart_addr = continue_addr - 4;
#else
		restart_addr = continue_addr - 2;
#endif
		retval = regs->a0;
=======
	/* Did we come from a system call? */
	if (in_syscall(regs)) {
		/* Avoid additional syscall restarting via ret_from_exception */
		forget_syscall(regs);
>>>>>>> 0ecfebd2

		/* Restart the system call - no handlers present */
		switch (regs->a0) {
		case -ERESTARTNOHAND:
		case -ERESTARTSYS:
		case -ERESTARTNOINTR:
			regs->a0 = regs->orig_a0;
			regs->pc -= TRAP0_SIZE;
			break;
		case -ERESTART_RESTARTBLOCK:
			regs->a0 = regs->orig_a0;
			regs_syscallid(regs) = __NR_restart_syscall;
			regs->pc -= TRAP0_SIZE;
			break;
		}
	}

	/*
	 * If there is no signal to deliver, we just put the saved
	 * sigmask back.
	 */
	restore_saved_sigmask();
}

/*
 * notification of userspace execution resumption
 * - triggered by the _TIF_WORK_MASK flags
 */
asmlinkage void do_notify_resume(struct pt_regs *regs,
	unsigned long thread_info_flags)
{
	/* Handle pending signal delivery */
	if (thread_info_flags & _TIF_SIGPENDING)
		do_signal(regs);

	if (thread_info_flags & _TIF_NOTIFY_RESUME) {
		clear_thread_flag(TIF_NOTIFY_RESUME);
		tracehook_notify_resume(regs);
	}
}<|MERGE_RESOLUTION|>--- conflicted
+++ resolved
@@ -69,14 +69,11 @@
 	struct task_struct *task;
 	sigset_t set;
 
-<<<<<<< HEAD
-=======
 	/* Always make any pending restarted system calls return -EINTR */
 	current->restart_block.fn = do_no_restart_syscall;
 
 	frame = (struct rt_sigframe __user *)regs->usp;
 
->>>>>>> 0ecfebd2
 	if (!access_ok(frame, sizeof(*frame)))
 		goto badframe;
 
@@ -221,24 +218,10 @@
 		return;
 	}
 
-<<<<<<< HEAD
-	/*
-	 * If we were from a system call, check for system call restarting...
-	 */
-	if (syscall) {
-		continue_addr = regs->pc;
-#if defined(__CSKYABIV2__)
-		restart_addr = continue_addr - 4;
-#else
-		restart_addr = continue_addr - 2;
-#endif
-		retval = regs->a0;
-=======
 	/* Did we come from a system call? */
 	if (in_syscall(regs)) {
 		/* Avoid additional syscall restarting via ret_from_exception */
 		forget_syscall(regs);
->>>>>>> 0ecfebd2
 
 		/* Restart the system call - no handlers present */
 		switch (regs->a0) {
