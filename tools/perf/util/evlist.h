--- conflicted
+++ resolved
@@ -177,12 +177,8 @@
 
 int perf_evlist__mmap_ex(struct perf_evlist *evlist, unsigned int pages,
 			 unsigned int auxtrace_pages,
-<<<<<<< HEAD
-			 bool auxtrace_overwrite, int nr_cblocks, int affinity);
-=======
 			 bool auxtrace_overwrite, int nr_cblocks,
 			 int affinity, int flush, int comp_level);
->>>>>>> 0ecfebd2
 int perf_evlist__mmap(struct perf_evlist *evlist, unsigned int pages);
 void perf_evlist__munmap(struct perf_evlist *evlist);
 
