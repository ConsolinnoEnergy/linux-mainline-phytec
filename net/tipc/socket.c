/*
 * net/tipc/socket.c: TIPC socket API
 *
 * Copyright (c) 2001-2007, 2012-2015, Ericsson AB
 * Copyright (c) 2004-2008, 2010-2013, Wind River Systems
 * All rights reserved.
 *
 * Redistribution and use in source and binary forms, with or without
 * modification, are permitted provided that the following conditions are met:
 *
 * 1. Redistributions of source code must retain the above copyright
 *    notice, this list of conditions and the following disclaimer.
 * 2. Redistributions in binary form must reproduce the above copyright
 *    notice, this list of conditions and the following disclaimer in the
 *    documentation and/or other materials provided with the distribution.
 * 3. Neither the names of the copyright holders nor the names of its
 *    contributors may be used to endorse or promote products derived from
 *    this software without specific prior written permission.
 *
 * Alternatively, this software may be distributed under the terms of the
 * GNU General Public License ("GPL") version 2 as published by the Free
 * Software Foundation.
 *
 * THIS SOFTWARE IS PROVIDED BY THE COPYRIGHT HOLDERS AND CONTRIBUTORS "AS IS"
 * AND ANY EXPRESS OR IMPLIED WARRANTIES, INCLUDING, BUT NOT LIMITED TO, THE
 * IMPLIED WARRANTIES OF MERCHANTABILITY AND FITNESS FOR A PARTICULAR PURPOSE
 * ARE DISCLAIMED. IN NO EVENT SHALL THE COPYRIGHT OWNER OR CONTRIBUTORS BE
 * LIABLE FOR ANY DIRECT, INDIRECT, INCIDENTAL, SPECIAL, EXEMPLARY, OR
 * CONSEQUENTIAL DAMAGES (INCLUDING, BUT NOT LIMITED TO, PROCUREMENT OF
 * SUBSTITUTE GOODS OR SERVICES; LOSS OF USE, DATA, OR PROFITS; OR BUSINESS
 * INTERRUPTION) HOWEVER CAUSED AND ON ANY THEORY OF LIABILITY, WHETHER IN
 * CONTRACT, STRICT LIABILITY, OR TORT (INCLUDING NEGLIGENCE OR OTHERWISE)
 * ARISING IN ANY WAY OUT OF THE USE OF THIS SOFTWARE, EVEN IF ADVISED OF THE
 * POSSIBILITY OF SUCH DAMAGE.
 */

#include <linux/rhashtable.h>
#include <linux/jhash.h>
#include "core.h"
#include "name_table.h"
#include "node.h"
#include "link.h"
#include "name_distr.h"
#include "socket.h"

#define SS_LISTENING		-1	/* socket is listening */
#define SS_READY		-2	/* socket is connectionless */

#define CONN_TIMEOUT_DEFAULT	8000	/* default connect timeout = 8s */
#define CONN_PROBING_INTERVAL	msecs_to_jiffies(3600000)  /* [ms] => 1 h */
#define TIPC_FWD_MSG		1
#define TIPC_CONN_OK		0
#define TIPC_CONN_PROBING	1
#define TIPC_MAX_PORT		0xffffffff
#define TIPC_MIN_PORT		1

/**
 * struct tipc_sock - TIPC socket structure
 * @sk: socket - interacts with 'port' and with user via the socket API
 * @connected: non-zero if port is currently connected to a peer port
 * @conn_type: TIPC type used when connection was established
 * @conn_instance: TIPC instance used when connection was established
 * @published: non-zero if port has one or more associated names
 * @max_pkt: maximum packet size "hint" used when building messages sent by port
 * @portid: unique port identity in TIPC socket hash table
 * @phdr: preformatted message header used when sending messages
 * @port_list: adjacent ports in TIPC's global list of ports
 * @publications: list of publications for port
 * @pub_count: total # of publications port has made during its lifetime
 * @probing_state:
 * @probing_intv:
 * @conn_timeout: the time we can wait for an unresponded setup request
 * @dupl_rcvcnt: number of bytes counted twice, in both backlog and rcv queue
 * @link_cong: non-zero if owner must sleep because of link congestion
 * @sent_unacked: # messages sent by socket, and not yet acked by peer
 * @rcv_unacked: # messages read by user, but not yet acked back to peer
 * @node: hash table node
 * @rcu: rcu struct for tipc_sock
 */
struct tipc_sock {
	struct sock sk;
	int connected;
	u32 conn_type;
	u32 conn_instance;
	int published;
	u32 max_pkt;
	u32 portid;
	struct tipc_msg phdr;
	struct list_head sock_list;
	struct list_head publications;
	u32 pub_count;
	u32 probing_state;
	unsigned long probing_intv;
	uint conn_timeout;
	atomic_t dupl_rcvcnt;
	bool link_cong;
	uint sent_unacked;
	uint rcv_unacked;
	struct rhash_head node;
	struct rcu_head rcu;
};

static int tipc_backlog_rcv(struct sock *sk, struct sk_buff *skb);
static void tipc_data_ready(struct sock *sk);
static void tipc_write_space(struct sock *sk);
static int tipc_release(struct socket *sock);
static int tipc_accept(struct socket *sock, struct socket *new_sock, int flags);
static int tipc_wait_for_sndmsg(struct socket *sock, long *timeo_p);
static void tipc_sk_timeout(unsigned long data);
static int tipc_sk_publish(struct tipc_sock *tsk, uint scope,
			   struct tipc_name_seq const *seq);
static int tipc_sk_withdraw(struct tipc_sock *tsk, uint scope,
			    struct tipc_name_seq const *seq);
static struct tipc_sock *tipc_sk_lookup(struct net *net, u32 portid);
static int tipc_sk_insert(struct tipc_sock *tsk);
static void tipc_sk_remove(struct tipc_sock *tsk);

static const struct proto_ops packet_ops;
static const struct proto_ops stream_ops;
static const struct proto_ops msg_ops;

static struct proto tipc_proto;
static struct proto tipc_proto_kern;

static const struct nla_policy tipc_nl_sock_policy[TIPC_NLA_SOCK_MAX + 1] = {
	[TIPC_NLA_SOCK_UNSPEC]		= { .type = NLA_UNSPEC },
	[TIPC_NLA_SOCK_ADDR]		= { .type = NLA_U32 },
	[TIPC_NLA_SOCK_REF]		= { .type = NLA_U32 },
	[TIPC_NLA_SOCK_CON]		= { .type = NLA_NESTED },
	[TIPC_NLA_SOCK_HAS_PUBL]	= { .type = NLA_FLAG }
};

/*
 * Revised TIPC socket locking policy:
 *
 * Most socket operations take the standard socket lock when they start
 * and hold it until they finish (or until they need to sleep).  Acquiring
 * this lock grants the owner exclusive access to the fields of the socket
 * data structures, with the exception of the backlog queue.  A few socket
 * operations can be done without taking the socket lock because they only
 * read socket information that never changes during the life of the socket.
 *
 * Socket operations may acquire the lock for the associated TIPC port if they
 * need to perform an operation on the port.  If any routine needs to acquire
 * both the socket lock and the port lock it must take the socket lock first
 * to avoid the risk of deadlock.
 *
 * The dispatcher handling incoming messages cannot grab the socket lock in
 * the standard fashion, since invoked it runs at the BH level and cannot block.
 * Instead, it checks to see if the socket lock is currently owned by someone,
 * and either handles the message itself or adds it to the socket's backlog
 * queue; in the latter case the queued message is processed once the process
 * owning the socket lock releases it.
 *
 * NOTE: Releasing the socket lock while an operation is sleeping overcomes
 * the problem of a blocked socket operation preventing any other operations
 * from occurring.  However, applications must be careful if they have
 * multiple threads trying to send (or receive) on the same socket, as these
 * operations might interfere with each other.  For example, doing a connect
 * and a receive at the same time might allow the receive to consume the
 * ACK message meant for the connect.  While additional work could be done
 * to try and overcome this, it doesn't seem to be worthwhile at the present.
 *
 * NOTE: Releasing the socket lock while an operation is sleeping also ensures
 * that another operation that must be performed in a non-blocking manner is
 * not delayed for very long because the lock has already been taken.
 *
 * NOTE: This code assumes that certain fields of a port/socket pair are
 * constant over its lifetime; such fields can be examined without taking
 * the socket lock and/or port lock, and do not need to be re-read even
 * after resuming processing after waiting.  These fields include:
 *   - socket type
 *   - pointer to socket sk structure (aka tipc_sock structure)
 *   - pointer to port structure
 *   - port reference
 */

static u32 tsk_own_node(struct tipc_sock *tsk)
{
	return msg_prevnode(&tsk->phdr);
}

static u32 tsk_peer_node(struct tipc_sock *tsk)
{
	return msg_destnode(&tsk->phdr);
}

static u32 tsk_peer_port(struct tipc_sock *tsk)
{
	return msg_destport(&tsk->phdr);
}

static  bool tsk_unreliable(struct tipc_sock *tsk)
{
	return msg_src_droppable(&tsk->phdr) != 0;
}

static void tsk_set_unreliable(struct tipc_sock *tsk, bool unreliable)
{
	msg_set_src_droppable(&tsk->phdr, unreliable ? 1 : 0);
}

static bool tsk_unreturnable(struct tipc_sock *tsk)
{
	return msg_dest_droppable(&tsk->phdr) != 0;
}

static void tsk_set_unreturnable(struct tipc_sock *tsk, bool unreturnable)
{
	msg_set_dest_droppable(&tsk->phdr, unreturnable ? 1 : 0);
}

static int tsk_importance(struct tipc_sock *tsk)
{
	return msg_importance(&tsk->phdr);
}

static int tsk_set_importance(struct tipc_sock *tsk, int imp)
{
	if (imp > TIPC_CRITICAL_IMPORTANCE)
		return -EINVAL;
	msg_set_importance(&tsk->phdr, (u32)imp);
	return 0;
}

static struct tipc_sock *tipc_sk(const struct sock *sk)
{
	return container_of(sk, struct tipc_sock, sk);
}

static int tsk_conn_cong(struct tipc_sock *tsk)
{
	return tsk->sent_unacked >= TIPC_FLOWCTRL_WIN;
}

/**
 * tsk_advance_rx_queue - discard first buffer in socket receive queue
 *
 * Caller must hold socket lock
 */
static void tsk_advance_rx_queue(struct sock *sk)
{
	kfree_skb(__skb_dequeue(&sk->sk_receive_queue));
}

/**
 * tsk_rej_rx_queue - reject all buffers in socket receive queue
 *
 * Caller must hold socket lock
 */
static void tsk_rej_rx_queue(struct sock *sk)
{
	struct sk_buff *skb;
	u32 dnode;
	u32 own_node = tsk_own_node(tipc_sk(sk));

	while ((skb = __skb_dequeue(&sk->sk_receive_queue))) {
		if (tipc_msg_reverse(own_node, skb, &dnode, TIPC_ERR_NO_PORT))
			tipc_link_xmit_skb(sock_net(sk), skb, dnode, 0);
	}
}

/* tsk_peer_msg - verify if message was sent by connected port's peer
 *
 * Handles cases where the node's network address has changed from
 * the default of <0.0.0> to its configured setting.
 */
static bool tsk_peer_msg(struct tipc_sock *tsk, struct tipc_msg *msg)
{
	struct tipc_net *tn = net_generic(sock_net(&tsk->sk), tipc_net_id);
	u32 peer_port = tsk_peer_port(tsk);
	u32 orig_node;
	u32 peer_node;

	if (unlikely(!tsk->connected))
		return false;

	if (unlikely(msg_origport(msg) != peer_port))
		return false;

	orig_node = msg_orignode(msg);
	peer_node = tsk_peer_node(tsk);

	if (likely(orig_node == peer_node))
		return true;

	if (!orig_node && (peer_node == tn->own_addr))
		return true;

	if (!peer_node && (orig_node == tn->own_addr))
		return true;

	return false;
}

/**
 * tipc_sk_create - create a TIPC socket
 * @net: network namespace (must be default network)
 * @sock: pre-allocated socket structure
 * @protocol: protocol indicator (must be 0)
 * @kern: caused by kernel or by userspace?
 *
 * This routine creates additional data structures used by the TIPC socket,
 * initializes them, and links them together.
 *
 * Returns 0 on success, errno otherwise
 */
static int tipc_sk_create(struct net *net, struct socket *sock,
			  int protocol, int kern)
{
	struct tipc_net *tn;
	const struct proto_ops *ops;
	socket_state state;
	struct sock *sk;
	struct tipc_sock *tsk;
	struct tipc_msg *msg;

	/* Validate arguments */
	if (unlikely(protocol != 0))
		return -EPROTONOSUPPORT;

	switch (sock->type) {
	case SOCK_STREAM:
		ops = &stream_ops;
		state = SS_UNCONNECTED;
		break;
	case SOCK_SEQPACKET:
		ops = &packet_ops;
		state = SS_UNCONNECTED;
		break;
	case SOCK_DGRAM:
	case SOCK_RDM:
		ops = &msg_ops;
		state = SS_READY;
		break;
	default:
		return -EPROTOTYPE;
	}

	/* Allocate socket's protocol area */
	if (!kern)
		sk = sk_alloc(net, AF_TIPC, GFP_KERNEL, &tipc_proto);
	else
		sk = sk_alloc(net, AF_TIPC, GFP_KERNEL, &tipc_proto_kern);

	if (sk == NULL)
		return -ENOMEM;

	tsk = tipc_sk(sk);
	tsk->max_pkt = MAX_PKT_DEFAULT;
	INIT_LIST_HEAD(&tsk->publications);
	msg = &tsk->phdr;
	tn = net_generic(sock_net(sk), tipc_net_id);
	tipc_msg_init(tn->own_addr, msg, TIPC_LOW_IMPORTANCE, TIPC_NAMED_MSG,
		      NAMED_H_SIZE, 0);

	/* Finish initializing socket data structures */
	sock->ops = ops;
	sock->state = state;
	sock_init_data(sock, sk);
	if (tipc_sk_insert(tsk)) {
		pr_warn("Socket create failed; port numbrer exhausted\n");
		return -EINVAL;
	}
	msg_set_origport(msg, tsk->portid);
	setup_timer(&sk->sk_timer, tipc_sk_timeout, (unsigned long)tsk);
	sk->sk_backlog_rcv = tipc_backlog_rcv;
	sk->sk_rcvbuf = sysctl_tipc_rmem[1];
	sk->sk_data_ready = tipc_data_ready;
	sk->sk_write_space = tipc_write_space;
	tsk->conn_timeout = CONN_TIMEOUT_DEFAULT;
	tsk->sent_unacked = 0;
	atomic_set(&tsk->dupl_rcvcnt, 0);

	if (sock->state == SS_READY) {
		tsk_set_unreturnable(tsk, true);
		if (sock->type == SOCK_DGRAM)
			tsk_set_unreliable(tsk, true);
	}
	return 0;
}

/**
 * tipc_sock_create_local - create TIPC socket from inside TIPC module
 * @type: socket type - SOCK_RDM or SOCK_SEQPACKET
 *
 * We cannot use sock_creat_kern here because it bumps module user count.
 * Since socket owner and creator is the same module we must make sure
 * that module count remains zero for module local sockets, otherwise
 * we cannot do rmmod.
 *
 * Returns 0 on success, errno otherwise
 */
int tipc_sock_create_local(struct net *net, int type, struct socket **res)
{
	int rc;

	rc = sock_create_lite(AF_TIPC, type, 0, res);
	if (rc < 0) {
		pr_err("Failed to create kernel socket\n");
		return rc;
	}
	tipc_sk_create(net, *res, 0, 1);

	return 0;
}

/**
 * tipc_sock_release_local - release socket created by tipc_sock_create_local
 * @sock: the socket to be released.
 *
 * Module reference count is not incremented when such sockets are created,
 * so we must keep it from being decremented when they are released.
 */
void tipc_sock_release_local(struct socket *sock)
{
	tipc_release(sock);
	sock->ops = NULL;
	sock_release(sock);
}

/**
 * tipc_sock_accept_local - accept a connection on a socket created
 * with tipc_sock_create_local. Use this function to avoid that
 * module reference count is inadvertently incremented.
 *
 * @sock:    the accepting socket
 * @newsock: reference to the new socket to be created
 * @flags:   socket flags
 */

int tipc_sock_accept_local(struct socket *sock, struct socket **newsock,
			   int flags)
{
	struct sock *sk = sock->sk;
	int ret;

	ret = sock_create_lite(sk->sk_family, sk->sk_type,
			       sk->sk_protocol, newsock);
	if (ret < 0)
		return ret;

	ret = tipc_accept(sock, *newsock, flags);
	if (ret < 0) {
		sock_release(*newsock);
		return ret;
	}
	(*newsock)->ops = sock->ops;
	return ret;
}

static void tipc_sk_callback(struct rcu_head *head)
{
	struct tipc_sock *tsk = container_of(head, struct tipc_sock, rcu);

	sock_put(&tsk->sk);
}

/**
 * tipc_release - destroy a TIPC socket
 * @sock: socket to destroy
 *
 * This routine cleans up any messages that are still queued on the socket.
 * For DGRAM and RDM socket types, all queued messages are rejected.
 * For SEQPACKET and STREAM socket types, the first message is rejected
 * and any others are discarded.  (If the first message on a STREAM socket
 * is partially-read, it is discarded and the next one is rejected instead.)
 *
 * NOTE: Rejected messages are not necessarily returned to the sender!  They
 * are returned or discarded according to the "destination droppable" setting
 * specified for the message by the sender.
 *
 * Returns 0 on success, errno otherwise
 */
static int tipc_release(struct socket *sock)
{
	struct sock *sk = sock->sk;
	struct net *net;
	struct tipc_sock *tsk;
	struct sk_buff *skb;
	u32 dnode, probing_state;

	/*
	 * Exit if socket isn't fully initialized (occurs when a failed accept()
	 * releases a pre-allocated child socket that was never used)
	 */
	if (sk == NULL)
		return 0;

	net = sock_net(sk);
	tsk = tipc_sk(sk);
	lock_sock(sk);

	/*
	 * Reject all unreceived messages, except on an active connection
	 * (which disconnects locally & sends a 'FIN+' to peer)
	 */
	dnode = tsk_peer_node(tsk);
	while (sock->state != SS_DISCONNECTING) {
		skb = __skb_dequeue(&sk->sk_receive_queue);
		if (skb == NULL)
			break;
		if (TIPC_SKB_CB(skb)->handle != NULL)
			kfree_skb(skb);
		else {
			if ((sock->state == SS_CONNECTING) ||
			    (sock->state == SS_CONNECTED)) {
				sock->state = SS_DISCONNECTING;
				tsk->connected = 0;
				tipc_node_remove_conn(net, dnode, tsk->portid);
			}
			if (tipc_msg_reverse(tsk_own_node(tsk), skb, &dnode,
					     TIPC_ERR_NO_PORT))
				tipc_link_xmit_skb(net, skb, dnode, 0);
		}
	}

	tipc_sk_withdraw(tsk, 0, NULL);
	probing_state = tsk->probing_state;
	if (del_timer_sync(&sk->sk_timer) &&
	    probing_state != TIPC_CONN_PROBING)
		sock_put(sk);
	tipc_sk_remove(tsk);
	if (tsk->connected) {
		skb = tipc_msg_create(TIPC_CRITICAL_IMPORTANCE,
				      TIPC_CONN_MSG, SHORT_H_SIZE, 0, dnode,
				      tsk_own_node(tsk), tsk_peer_port(tsk),
				      tsk->portid, TIPC_ERR_NO_PORT);
		if (skb)
			tipc_link_xmit_skb(net, skb, dnode, tsk->portid);
		tipc_node_remove_conn(net, dnode, tsk->portid);
	}

	/* Discard any remaining (connection-based) messages in receive queue */
	__skb_queue_purge(&sk->sk_receive_queue);

	/* Reject any messages that accumulated in backlog queue */
	sock->state = SS_DISCONNECTING;
	release_sock(sk);

	call_rcu(&tsk->rcu, tipc_sk_callback);
	sock->sk = NULL;

	return 0;
}

/**
 * tipc_bind - associate or disassocate TIPC name(s) with a socket
 * @sock: socket structure
 * @uaddr: socket address describing name(s) and desired operation
 * @uaddr_len: size of socket address data structure
 *
 * Name and name sequence binding is indicated using a positive scope value;
 * a negative scope value unbinds the specified name.  Specifying no name
 * (i.e. a socket address length of 0) unbinds all names from the socket.
 *
 * Returns 0 on success, errno otherwise
 *
 * NOTE: This routine doesn't need to take the socket lock since it doesn't
 *       access any non-constant socket information.
 */
static int tipc_bind(struct socket *sock, struct sockaddr *uaddr,
		     int uaddr_len)
{
	struct sock *sk = sock->sk;
	struct sockaddr_tipc *addr = (struct sockaddr_tipc *)uaddr;
	struct tipc_sock *tsk = tipc_sk(sk);
	int res = -EINVAL;

	lock_sock(sk);
	if (unlikely(!uaddr_len)) {
		res = tipc_sk_withdraw(tsk, 0, NULL);
		goto exit;
	}

	if (uaddr_len < sizeof(struct sockaddr_tipc)) {
		res = -EINVAL;
		goto exit;
	}
	if (addr->family != AF_TIPC) {
		res = -EAFNOSUPPORT;
		goto exit;
	}

	if (addr->addrtype == TIPC_ADDR_NAME)
		addr->addr.nameseq.upper = addr->addr.nameseq.lower;
	else if (addr->addrtype != TIPC_ADDR_NAMESEQ) {
		res = -EAFNOSUPPORT;
		goto exit;
	}

	if ((addr->addr.nameseq.type < TIPC_RESERVED_TYPES) &&
	    (addr->addr.nameseq.type != TIPC_TOP_SRV) &&
	    (addr->addr.nameseq.type != TIPC_CFG_SRV)) {
		res = -EACCES;
		goto exit;
	}

	res = (addr->scope > 0) ?
		tipc_sk_publish(tsk, addr->scope, &addr->addr.nameseq) :
		tipc_sk_withdraw(tsk, -addr->scope, &addr->addr.nameseq);
exit:
	release_sock(sk);
	return res;
}

/**
 * tipc_getname - get port ID of socket or peer socket
 * @sock: socket structure
 * @uaddr: area for returned socket address
 * @uaddr_len: area for returned length of socket address
 * @peer: 0 = own ID, 1 = current peer ID, 2 = current/former peer ID
 *
 * Returns 0 on success, errno otherwise
 *
 * NOTE: This routine doesn't need to take the socket lock since it only
 *       accesses socket information that is unchanging (or which changes in
 *       a completely predictable manner).
 */
static int tipc_getname(struct socket *sock, struct sockaddr *uaddr,
			int *uaddr_len, int peer)
{
	struct sockaddr_tipc *addr = (struct sockaddr_tipc *)uaddr;
	struct tipc_sock *tsk = tipc_sk(sock->sk);
	struct tipc_net *tn = net_generic(sock_net(sock->sk), tipc_net_id);

	memset(addr, 0, sizeof(*addr));
	if (peer) {
		if ((sock->state != SS_CONNECTED) &&
			((peer != 2) || (sock->state != SS_DISCONNECTING)))
			return -ENOTCONN;
		addr->addr.id.ref = tsk_peer_port(tsk);
		addr->addr.id.node = tsk_peer_node(tsk);
	} else {
		addr->addr.id.ref = tsk->portid;
		addr->addr.id.node = tn->own_addr;
	}

	*uaddr_len = sizeof(*addr);
	addr->addrtype = TIPC_ADDR_ID;
	addr->family = AF_TIPC;
	addr->scope = 0;
	addr->addr.name.domain = 0;

	return 0;
}

/**
 * tipc_poll - read and possibly block on pollmask
 * @file: file structure associated with the socket
 * @sock: socket for which to calculate the poll bits
 * @wait: ???
 *
 * Returns pollmask value
 *
 * COMMENTARY:
 * It appears that the usual socket locking mechanisms are not useful here
 * since the pollmask info is potentially out-of-date the moment this routine
 * exits.  TCP and other protocols seem to rely on higher level poll routines
 * to handle any preventable race conditions, so TIPC will do the same ...
 *
 * TIPC sets the returned events as follows:
 *
 * socket state		flags set
 * ------------		---------
 * unconnected		no read flags
 *			POLLOUT if port is not congested
 *
 * connecting		POLLIN/POLLRDNORM if ACK/NACK in rx queue
 *			no write flags
 *
 * connected		POLLIN/POLLRDNORM if data in rx queue
 *			POLLOUT if port is not congested
 *
 * disconnecting	POLLIN/POLLRDNORM/POLLHUP
 *			no write flags
 *
 * listening		POLLIN if SYN in rx queue
 *			no write flags
 *
 * ready		POLLIN/POLLRDNORM if data in rx queue
 * [connectionless]	POLLOUT (since port cannot be congested)
 *
 * IMPORTANT: The fact that a read or write operation is indicated does NOT
 * imply that the operation will succeed, merely that it should be performed
 * and will not block.
 */
static unsigned int tipc_poll(struct file *file, struct socket *sock,
			      poll_table *wait)
{
	struct sock *sk = sock->sk;
	struct tipc_sock *tsk = tipc_sk(sk);
	u32 mask = 0;

	sock_poll_wait(file, sk_sleep(sk), wait);

	switch ((int)sock->state) {
	case SS_UNCONNECTED:
		if (!tsk->link_cong)
			mask |= POLLOUT;
		break;
	case SS_READY:
	case SS_CONNECTED:
		if (!tsk->link_cong && !tsk_conn_cong(tsk))
			mask |= POLLOUT;
		/* fall thru' */
	case SS_CONNECTING:
	case SS_LISTENING:
		if (!skb_queue_empty(&sk->sk_receive_queue))
			mask |= (POLLIN | POLLRDNORM);
		break;
	case SS_DISCONNECTING:
		mask = (POLLIN | POLLRDNORM | POLLHUP);
		break;
	}

	return mask;
}

/**
 * tipc_sendmcast - send multicast message
 * @sock: socket structure
 * @seq: destination address
 * @msg: message to send
 * @dsz: total length of message data
 * @timeo: timeout to wait for wakeup
 *
 * Called from function tipc_sendmsg(), which has done all sanity checks
 * Returns the number of bytes sent on success, or errno
 */
static int tipc_sendmcast(struct  socket *sock, struct tipc_name_seq *seq,
			  struct msghdr *msg, size_t dsz, long timeo)
{
	struct sock *sk = sock->sk;
	struct tipc_sock *tsk = tipc_sk(sk);
	struct net *net = sock_net(sk);
	struct tipc_msg *mhdr = &tsk->phdr;
	struct sk_buff_head *pktchain = &sk->sk_write_queue;
	struct iov_iter save = msg->msg_iter;
	uint mtu;
	int rc;

	msg_set_type(mhdr, TIPC_MCAST_MSG);
	msg_set_lookup_scope(mhdr, TIPC_CLUSTER_SCOPE);
	msg_set_destport(mhdr, 0);
	msg_set_destnode(mhdr, 0);
	msg_set_nametype(mhdr, seq->type);
	msg_set_namelower(mhdr, seq->lower);
	msg_set_nameupper(mhdr, seq->upper);
	msg_set_hdr_sz(mhdr, MCAST_H_SIZE);

new_mtu:
	mtu = tipc_bclink_get_mtu();
	rc = tipc_msg_build(mhdr, msg, 0, dsz, mtu, pktchain);
	if (unlikely(rc < 0))
		return rc;

	do {
		rc = tipc_bclink_xmit(net, pktchain);
		if (likely(rc >= 0)) {
			rc = dsz;
			break;
		}
		if (rc == -EMSGSIZE) {
			msg->msg_iter = save;
			goto new_mtu;
		}
		if (rc != -ELINKCONG)
			break;
		tipc_sk(sk)->link_cong = 1;
		rc = tipc_wait_for_sndmsg(sock, &timeo);
		if (rc)
			__skb_queue_purge(pktchain);
	} while (!rc);
	return rc;
}

/**
 * tipc_sk_mcast_rcv - Deliver multicast messages to all destination sockets
 * @arrvq: queue with arriving messages, to be cloned after destination lookup
 * @inputq: queue with cloned messages, delivered to socket after dest lookup
 *
 * Multi-threaded: parallel calls with reference to same queues may occur
 */
void tipc_sk_mcast_rcv(struct net *net, struct sk_buff_head *arrvq,
		       struct sk_buff_head *inputq)
{
	struct tipc_msg *msg;
	struct tipc_plist dports;
	u32 portid;
	u32 scope = TIPC_CLUSTER_SCOPE;
	struct sk_buff_head tmpq;
	uint hsz;
	struct sk_buff *skb, *_skb;

	__skb_queue_head_init(&tmpq);
	tipc_plist_init(&dports);

	skb = tipc_skb_peek(arrvq, &inputq->lock);
	for (; skb; skb = tipc_skb_peek(arrvq, &inputq->lock)) {
		msg = buf_msg(skb);
		hsz = skb_headroom(skb) + msg_hdr_sz(msg);

		if (in_own_node(net, msg_orignode(msg)))
			scope = TIPC_NODE_SCOPE;

		/* Create destination port list and message clones: */
		tipc_nametbl_mc_translate(net,
					  msg_nametype(msg), msg_namelower(msg),
					  msg_nameupper(msg), scope, &dports);
		portid = tipc_plist_pop(&dports);
		for (; portid; portid = tipc_plist_pop(&dports)) {
			_skb = __pskb_copy(skb, hsz, GFP_ATOMIC);
			if (_skb) {
				msg_set_destport(buf_msg(_skb), portid);
				__skb_queue_tail(&tmpq, _skb);
				continue;
			}
			pr_warn("Failed to clone mcast rcv buffer\n");
		}
		/* Append to inputq if not already done by other thread */
		spin_lock_bh(&inputq->lock);
		if (skb_peek(arrvq) == skb) {
			skb_queue_splice_tail_init(&tmpq, inputq);
			kfree_skb(__skb_dequeue(arrvq));
		}
		spin_unlock_bh(&inputq->lock);
		__skb_queue_purge(&tmpq);
		kfree_skb(skb);
	}
	tipc_sk_rcv(net, inputq);
}

/**
 * tipc_sk_proto_rcv - receive a connection mng protocol message
 * @tsk: receiving socket
 * @skb: pointer to message buffer. Set to NULL if buffer is consumed.
 */
static void tipc_sk_proto_rcv(struct tipc_sock *tsk, struct sk_buff **skb)
{
	struct tipc_msg *msg = buf_msg(*skb);
	int conn_cong;
	u32 dnode;
	u32 own_node = tsk_own_node(tsk);
	/* Ignore if connection cannot be validated: */
	if (!tsk_peer_msg(tsk, msg))
		goto exit;

	tsk->probing_state = TIPC_CONN_OK;

	if (msg_type(msg) == CONN_ACK) {
		conn_cong = tsk_conn_cong(tsk);
		tsk->sent_unacked -= msg_msgcnt(msg);
		if (conn_cong)
			tsk->sk.sk_write_space(&tsk->sk);
	} else if (msg_type(msg) == CONN_PROBE) {
		if (tipc_msg_reverse(own_node, *skb, &dnode, TIPC_OK)) {
			msg_set_type(msg, CONN_PROBE_REPLY);
			return;
		}
	}
	/* Do nothing if msg_type() == CONN_PROBE_REPLY */
exit:
	kfree_skb(*skb);
	*skb = NULL;
}

static int tipc_wait_for_sndmsg(struct socket *sock, long *timeo_p)
{
	struct sock *sk = sock->sk;
	struct tipc_sock *tsk = tipc_sk(sk);
	DEFINE_WAIT(wait);
	int done;

	do {
		int err = sock_error(sk);
		if (err)
			return err;
		if (sock->state == SS_DISCONNECTING)
			return -EPIPE;
		if (!*timeo_p)
			return -EAGAIN;
		if (signal_pending(current))
			return sock_intr_errno(*timeo_p);

		prepare_to_wait(sk_sleep(sk), &wait, TASK_INTERRUPTIBLE);
		done = sk_wait_event(sk, timeo_p, !tsk->link_cong);
		finish_wait(sk_sleep(sk), &wait);
	} while (!done);
	return 0;
}

/**
 * tipc_sendmsg - send message in connectionless manner
 * @iocb: if NULL, indicates that socket lock is already held
 * @sock: socket structure
 * @m: message to send
 * @dsz: amount of user data to be sent
 *
 * Message must have an destination specified explicitly.
 * Used for SOCK_RDM and SOCK_DGRAM messages,
 * and for 'SYN' messages on SOCK_SEQPACKET and SOCK_STREAM connections.
 * (Note: 'SYN+' is prohibited on SOCK_STREAM.)
 *
 * Returns the number of bytes sent on success, or errno otherwise
 */
static int tipc_sendmsg(struct kiocb *iocb, struct socket *sock,
			struct msghdr *m, size_t dsz)
{
	DECLARE_SOCKADDR(struct sockaddr_tipc *, dest, m->msg_name);
	struct sock *sk = sock->sk;
	struct tipc_sock *tsk = tipc_sk(sk);
	struct net *net = sock_net(sk);
	struct tipc_msg *mhdr = &tsk->phdr;
	u32 dnode, dport;
	struct sk_buff_head *pktchain = &sk->sk_write_queue;
	struct sk_buff *skb;
	struct tipc_name_seq *seq = &dest->addr.nameseq;
	struct iov_iter save;
	u32 mtu;
	long timeo;
	int rc;

	if (unlikely(!dest))
		return -EDESTADDRREQ;

	if (unlikely((m->msg_namelen < sizeof(*dest)) ||
		     (dest->family != AF_TIPC)))
		return -EINVAL;

	if (dsz > TIPC_MAX_USER_MSG_SIZE)
		return -EMSGSIZE;

	if (iocb)
		lock_sock(sk);

	if (unlikely(sock->state != SS_READY)) {
		if (sock->state == SS_LISTENING) {
			rc = -EPIPE;
			goto exit;
		}
		if (sock->state != SS_UNCONNECTED) {
			rc = -EISCONN;
			goto exit;
		}
		if (tsk->published) {
			rc = -EOPNOTSUPP;
			goto exit;
		}
		if (dest->addrtype == TIPC_ADDR_NAME) {
			tsk->conn_type = dest->addr.name.name.type;
			tsk->conn_instance = dest->addr.name.name.instance;
		}
	}

	timeo = sock_sndtimeo(sk, m->msg_flags & MSG_DONTWAIT);

	if (dest->addrtype == TIPC_ADDR_MCAST) {
		rc = tipc_sendmcast(sock, seq, m, dsz, timeo);
		goto exit;
	} else if (dest->addrtype == TIPC_ADDR_NAME) {
		u32 type = dest->addr.name.name.type;
		u32 inst = dest->addr.name.name.instance;
		u32 domain = dest->addr.name.domain;

		dnode = domain;
		msg_set_type(mhdr, TIPC_NAMED_MSG);
		msg_set_hdr_sz(mhdr, NAMED_H_SIZE);
		msg_set_nametype(mhdr, type);
		msg_set_nameinst(mhdr, inst);
		msg_set_lookup_scope(mhdr, tipc_addr_scope(domain));
		dport = tipc_nametbl_translate(net, type, inst, &dnode);
		msg_set_destnode(mhdr, dnode);
		msg_set_destport(mhdr, dport);
		if (unlikely(!dport && !dnode)) {
			rc = -EHOSTUNREACH;
			goto exit;
		}
	} else if (dest->addrtype == TIPC_ADDR_ID) {
		dnode = dest->addr.id.node;
		msg_set_type(mhdr, TIPC_DIRECT_MSG);
		msg_set_lookup_scope(mhdr, 0);
		msg_set_destnode(mhdr, dnode);
		msg_set_destport(mhdr, dest->addr.id.ref);
		msg_set_hdr_sz(mhdr, BASIC_H_SIZE);
	}

	save = m->msg_iter;
new_mtu:
	mtu = tipc_node_get_mtu(net, dnode, tsk->portid);
	rc = tipc_msg_build(mhdr, m, 0, dsz, mtu, pktchain);
	if (rc < 0)
		goto exit;

	do {
		skb = skb_peek(pktchain);
		TIPC_SKB_CB(skb)->wakeup_pending = tsk->link_cong;
		rc = tipc_link_xmit(net, pktchain, dnode, tsk->portid);
		if (likely(rc >= 0)) {
			if (sock->state != SS_READY)
				sock->state = SS_CONNECTING;
			rc = dsz;
			break;
		}
		if (rc == -EMSGSIZE) {
			m->msg_iter = save;
			goto new_mtu;
		}
		if (rc != -ELINKCONG)
			break;
		tsk->link_cong = 1;
		rc = tipc_wait_for_sndmsg(sock, &timeo);
		if (rc)
			__skb_queue_purge(pktchain);
	} while (!rc);
exit:
	if (iocb)
		release_sock(sk);

	return rc;
}

static int tipc_wait_for_sndpkt(struct socket *sock, long *timeo_p)
{
	struct sock *sk = sock->sk;
	struct tipc_sock *tsk = tipc_sk(sk);
	DEFINE_WAIT(wait);
	int done;

	do {
		int err = sock_error(sk);
		if (err)
			return err;
		if (sock->state == SS_DISCONNECTING)
			return -EPIPE;
		else if (sock->state != SS_CONNECTED)
			return -ENOTCONN;
		if (!*timeo_p)
			return -EAGAIN;
		if (signal_pending(current))
			return sock_intr_errno(*timeo_p);

		prepare_to_wait(sk_sleep(sk), &wait, TASK_INTERRUPTIBLE);
		done = sk_wait_event(sk, timeo_p,
				     (!tsk->link_cong &&
				      !tsk_conn_cong(tsk)) ||
				     !tsk->connected);
		finish_wait(sk_sleep(sk), &wait);
	} while (!done);
	return 0;
}

/**
 * tipc_send_stream - send stream-oriented data
 * @iocb: (unused)
 * @sock: socket structure
 * @m: data to send
 * @dsz: total length of data to be transmitted
 *
 * Used for SOCK_STREAM data.
 *
 * Returns the number of bytes sent on success (or partial success),
 * or errno if no data sent
 */
static int tipc_send_stream(struct kiocb *iocb, struct socket *sock,
			    struct msghdr *m, size_t dsz)
{
	struct sock *sk = sock->sk;
	struct net *net = sock_net(sk);
	struct tipc_sock *tsk = tipc_sk(sk);
	struct tipc_msg *mhdr = &tsk->phdr;
	struct sk_buff_head *pktchain = &sk->sk_write_queue;
	DECLARE_SOCKADDR(struct sockaddr_tipc *, dest, m->msg_name);
	u32 portid = tsk->portid;
	int rc = -EINVAL;
	long timeo;
	u32 dnode;
	uint mtu, send, sent = 0;
	struct iov_iter save;

	/* Handle implied connection establishment */
	if (unlikely(dest)) {
		rc = tipc_sendmsg(iocb, sock, m, dsz);
		if (dsz && (dsz == rc))
			tsk->sent_unacked = 1;
		return rc;
	}
	if (dsz > (uint)INT_MAX)
		return -EMSGSIZE;

	if (iocb)
		lock_sock(sk);

	if (unlikely(sock->state != SS_CONNECTED)) {
		if (sock->state == SS_DISCONNECTING)
			rc = -EPIPE;
		else
			rc = -ENOTCONN;
		goto exit;
	}

	timeo = sock_sndtimeo(sk, m->msg_flags & MSG_DONTWAIT);
	dnode = tsk_peer_node(tsk);

next:
	save = m->msg_iter;
	mtu = tsk->max_pkt;
	send = min_t(uint, dsz - sent, TIPC_MAX_USER_MSG_SIZE);
	rc = tipc_msg_build(mhdr, m, sent, send, mtu, pktchain);
	if (unlikely(rc < 0))
		goto exit;
	do {
		if (likely(!tsk_conn_cong(tsk))) {
			rc = tipc_link_xmit(net, pktchain, dnode, portid);
			if (likely(!rc)) {
				tsk->sent_unacked++;
				sent += send;
				if (sent == dsz)
					break;
				goto next;
			}
			if (rc == -EMSGSIZE) {
				tsk->max_pkt = tipc_node_get_mtu(net, dnode,
								 portid);
				m->msg_iter = save;
				goto next;
			}
			if (rc != -ELINKCONG)
				break;
			tsk->link_cong = 1;
		}
		rc = tipc_wait_for_sndpkt(sock, &timeo);
		if (rc)
			__skb_queue_purge(pktchain);
	} while (!rc);
exit:
	if (iocb)
		release_sock(sk);
	return sent ? sent : rc;
}

/**
 * tipc_send_packet - send a connection-oriented message
 * @iocb: if NULL, indicates that socket lock is already held
 * @sock: socket structure
 * @m: message to send
 * @dsz: length of data to be transmitted
 *
 * Used for SOCK_SEQPACKET messages.
 *
 * Returns the number of bytes sent on success, or errno otherwise
 */
static int tipc_send_packet(struct kiocb *iocb, struct socket *sock,
			    struct msghdr *m, size_t dsz)
{
	if (dsz > TIPC_MAX_USER_MSG_SIZE)
		return -EMSGSIZE;

	return tipc_send_stream(iocb, sock, m, dsz);
}

/* tipc_sk_finish_conn - complete the setup of a connection
 */
static void tipc_sk_finish_conn(struct tipc_sock *tsk, u32 peer_port,
				u32 peer_node)
{
	struct sock *sk = &tsk->sk;
	struct net *net = sock_net(sk);
	struct tipc_msg *msg = &tsk->phdr;

	msg_set_destnode(msg, peer_node);
	msg_set_destport(msg, peer_port);
	msg_set_type(msg, TIPC_CONN_MSG);
	msg_set_lookup_scope(msg, 0);
	msg_set_hdr_sz(msg, SHORT_H_SIZE);

	tsk->probing_intv = CONN_PROBING_INTERVAL;
	tsk->probing_state = TIPC_CONN_OK;
	tsk->connected = 1;
	sk_reset_timer(sk, &sk->sk_timer, jiffies + tsk->probing_intv);
	tipc_node_add_conn(net, peer_node, tsk->portid, peer_port);
	tsk->max_pkt = tipc_node_get_mtu(net, peer_node, tsk->portid);
}

/**
 * set_orig_addr - capture sender's address for received message
 * @m: descriptor for message info
 * @msg: received message header
 *
 * Note: Address is not captured if not requested by receiver.
 */
static void set_orig_addr(struct msghdr *m, struct tipc_msg *msg)
{
	DECLARE_SOCKADDR(struct sockaddr_tipc *, addr, m->msg_name);

	if (addr) {
		addr->family = AF_TIPC;
		addr->addrtype = TIPC_ADDR_ID;
		memset(&addr->addr, 0, sizeof(addr->addr));
		addr->addr.id.ref = msg_origport(msg);
		addr->addr.id.node = msg_orignode(msg);
		addr->addr.name.domain = 0;	/* could leave uninitialized */
		addr->scope = 0;		/* could leave uninitialized */
		m->msg_namelen = sizeof(struct sockaddr_tipc);
	}
}

/**
 * tipc_sk_anc_data_recv - optionally capture ancillary data for received message
 * @m: descriptor for message info
 * @msg: received message header
 * @tsk: TIPC port associated with message
 *
 * Note: Ancillary data is not captured if not requested by receiver.
 *
 * Returns 0 if successful, otherwise errno
 */
static int tipc_sk_anc_data_recv(struct msghdr *m, struct tipc_msg *msg,
				 struct tipc_sock *tsk)
{
	u32 anc_data[3];
	u32 err;
	u32 dest_type;
	int has_name;
	int res;

	if (likely(m->msg_controllen == 0))
		return 0;

	/* Optionally capture errored message object(s) */
	err = msg ? msg_errcode(msg) : 0;
	if (unlikely(err)) {
		anc_data[0] = err;
		anc_data[1] = msg_data_sz(msg);
		res = put_cmsg(m, SOL_TIPC, TIPC_ERRINFO, 8, anc_data);
		if (res)
			return res;
		if (anc_data[1]) {
			res = put_cmsg(m, SOL_TIPC, TIPC_RETDATA, anc_data[1],
				       msg_data(msg));
			if (res)
				return res;
		}
	}

	/* Optionally capture message destination object */
	dest_type = msg ? msg_type(msg) : TIPC_DIRECT_MSG;
	switch (dest_type) {
	case TIPC_NAMED_MSG:
		has_name = 1;
		anc_data[0] = msg_nametype(msg);
		anc_data[1] = msg_namelower(msg);
		anc_data[2] = msg_namelower(msg);
		break;
	case TIPC_MCAST_MSG:
		has_name = 1;
		anc_data[0] = msg_nametype(msg);
		anc_data[1] = msg_namelower(msg);
		anc_data[2] = msg_nameupper(msg);
		break;
	case TIPC_CONN_MSG:
		has_name = (tsk->conn_type != 0);
		anc_data[0] = tsk->conn_type;
		anc_data[1] = tsk->conn_instance;
		anc_data[2] = tsk->conn_instance;
		break;
	default:
		has_name = 0;
	}
	if (has_name) {
		res = put_cmsg(m, SOL_TIPC, TIPC_DESTNAME, 12, anc_data);
		if (res)
			return res;
	}

	return 0;
}

static void tipc_sk_send_ack(struct tipc_sock *tsk, uint ack)
{
	struct net *net = sock_net(&tsk->sk);
	struct sk_buff *skb = NULL;
	struct tipc_msg *msg;
	u32 peer_port = tsk_peer_port(tsk);
	u32 dnode = tsk_peer_node(tsk);

	if (!tsk->connected)
		return;
	skb = tipc_msg_create(CONN_MANAGER, CONN_ACK, INT_H_SIZE, 0,
			      dnode, tsk_own_node(tsk), peer_port,
			      tsk->portid, TIPC_OK);
	if (!skb)
		return;
	msg = buf_msg(skb);
	msg_set_msgcnt(msg, ack);
	tipc_link_xmit_skb(net, skb, dnode, msg_link_selector(msg));
}

static int tipc_wait_for_rcvmsg(struct socket *sock, long *timeop)
{
	struct sock *sk = sock->sk;
	DEFINE_WAIT(wait);
	long timeo = *timeop;
	int err;

	for (;;) {
		prepare_to_wait(sk_sleep(sk), &wait, TASK_INTERRUPTIBLE);
		if (timeo && skb_queue_empty(&sk->sk_receive_queue)) {
			if (sock->state == SS_DISCONNECTING) {
				err = -ENOTCONN;
				break;
			}
			release_sock(sk);
			timeo = schedule_timeout(timeo);
			lock_sock(sk);
		}
		err = 0;
		if (!skb_queue_empty(&sk->sk_receive_queue))
			break;
		err = sock_intr_errno(timeo);
		if (signal_pending(current))
			break;
		err = -EAGAIN;
		if (!timeo)
			break;
	}
	finish_wait(sk_sleep(sk), &wait);
	*timeop = timeo;
	return err;
}

/**
 * tipc_recvmsg - receive packet-oriented message
 * @iocb: (unused)
 * @m: descriptor for message info
 * @buf_len: total size of user buffer area
 * @flags: receive flags
 *
 * Used for SOCK_DGRAM, SOCK_RDM, and SOCK_SEQPACKET messages.
 * If the complete message doesn't fit in user area, truncate it.
 *
 * Returns size of returned message data, errno otherwise
 */
static int tipc_recvmsg(struct kiocb *iocb, struct socket *sock,
			struct msghdr *m, size_t buf_len, int flags)
{
	struct sock *sk = sock->sk;
	struct tipc_sock *tsk = tipc_sk(sk);
	struct sk_buff *buf;
	struct tipc_msg *msg;
	long timeo;
	unsigned int sz;
	u32 err;
	int res;

	/* Catch invalid receive requests */
	if (unlikely(!buf_len))
		return -EINVAL;

	lock_sock(sk);

	if (unlikely(sock->state == SS_UNCONNECTED)) {
		res = -ENOTCONN;
		goto exit;
	}

	timeo = sock_rcvtimeo(sk, flags & MSG_DONTWAIT);
restart:

	/* Look for a message in receive queue; wait if necessary */
	res = tipc_wait_for_rcvmsg(sock, &timeo);
	if (res)
		goto exit;

	/* Look at first message in receive queue */
	buf = skb_peek(&sk->sk_receive_queue);
	msg = buf_msg(buf);
	sz = msg_data_sz(msg);
	err = msg_errcode(msg);

	/* Discard an empty non-errored message & try again */
	if ((!sz) && (!err)) {
		tsk_advance_rx_queue(sk);
		goto restart;
	}

	/* Capture sender's address (optional) */
	set_orig_addr(m, msg);

	/* Capture ancillary data (optional) */
	res = tipc_sk_anc_data_recv(m, msg, tsk);
	if (res)
		goto exit;

	/* Capture message data (if valid) & compute return value (always) */
	if (!err) {
		if (unlikely(buf_len < sz)) {
			sz = buf_len;
			m->msg_flags |= MSG_TRUNC;
		}
		res = skb_copy_datagram_msg(buf, msg_hdr_sz(msg), m, sz);
		if (res)
			goto exit;
		res = sz;
	} else {
		if ((sock->state == SS_READY) ||
		    ((err == TIPC_CONN_SHUTDOWN) || m->msg_control))
			res = 0;
		else
			res = -ECONNRESET;
	}

	/* Consume received message (optional) */
	if (likely(!(flags & MSG_PEEK))) {
		if ((sock->state != SS_READY) &&
		    (++tsk->rcv_unacked >= TIPC_CONNACK_INTV)) {
			tipc_sk_send_ack(tsk, tsk->rcv_unacked);
			tsk->rcv_unacked = 0;
		}
		tsk_advance_rx_queue(sk);
	}
exit:
	release_sock(sk);
	return res;
}

/**
 * tipc_recv_stream - receive stream-oriented data
 * @iocb: (unused)
 * @m: descriptor for message info
 * @buf_len: total size of user buffer area
 * @flags: receive flags
 *
 * Used for SOCK_STREAM messages only.  If not enough data is available
 * will optionally wait for more; never truncates data.
 *
 * Returns size of returned message data, errno otherwise
 */
static int tipc_recv_stream(struct kiocb *iocb, struct socket *sock,
			    struct msghdr *m, size_t buf_len, int flags)
{
	struct sock *sk = sock->sk;
	struct tipc_sock *tsk = tipc_sk(sk);
	struct sk_buff *buf;
	struct tipc_msg *msg;
	long timeo;
	unsigned int sz;
	int sz_to_copy, target, needed;
	int sz_copied = 0;
	u32 err;
	int res = 0;

	/* Catch invalid receive attempts */
	if (unlikely(!buf_len))
		return -EINVAL;

	lock_sock(sk);

	if (unlikely(sock->state == SS_UNCONNECTED)) {
		res = -ENOTCONN;
		goto exit;
	}

	target = sock_rcvlowat(sk, flags & MSG_WAITALL, buf_len);
	timeo = sock_rcvtimeo(sk, flags & MSG_DONTWAIT);

restart:
	/* Look for a message in receive queue; wait if necessary */
	res = tipc_wait_for_rcvmsg(sock, &timeo);
	if (res)
		goto exit;

	/* Look at first message in receive queue */
	buf = skb_peek(&sk->sk_receive_queue);
	msg = buf_msg(buf);
	sz = msg_data_sz(msg);
	err = msg_errcode(msg);

	/* Discard an empty non-errored message & try again */
	if ((!sz) && (!err)) {
		tsk_advance_rx_queue(sk);
		goto restart;
	}

	/* Optionally capture sender's address & ancillary data of first msg */
	if (sz_copied == 0) {
		set_orig_addr(m, msg);
		res = tipc_sk_anc_data_recv(m, msg, tsk);
		if (res)
			goto exit;
	}

	/* Capture message data (if valid) & compute return value (always) */
	if (!err) {
		u32 offset = (u32)(unsigned long)(TIPC_SKB_CB(buf)->handle);

		sz -= offset;
		needed = (buf_len - sz_copied);
		sz_to_copy = (sz <= needed) ? sz : needed;

		res = skb_copy_datagram_msg(buf, msg_hdr_sz(msg) + offset,
					    m, sz_to_copy);
		if (res)
			goto exit;

		sz_copied += sz_to_copy;

		if (sz_to_copy < sz) {
			if (!(flags & MSG_PEEK))
				TIPC_SKB_CB(buf)->handle =
				(void *)(unsigned long)(offset + sz_to_copy);
			goto exit;
		}
	} else {
		if (sz_copied != 0)
			goto exit; /* can't add error msg to valid data */

		if ((err == TIPC_CONN_SHUTDOWN) || m->msg_control)
			res = 0;
		else
			res = -ECONNRESET;
	}

	/* Consume received message (optional) */
	if (likely(!(flags & MSG_PEEK))) {
		if (unlikely(++tsk->rcv_unacked >= TIPC_CONNACK_INTV)) {
			tipc_sk_send_ack(tsk, tsk->rcv_unacked);
			tsk->rcv_unacked = 0;
		}
		tsk_advance_rx_queue(sk);
	}

	/* Loop around if more data is required */
	if ((sz_copied < buf_len) &&	/* didn't get all requested data */
	    (!skb_queue_empty(&sk->sk_receive_queue) ||
	    (sz_copied < target)) &&	/* and more is ready or required */
	    (!(flags & MSG_PEEK)) &&	/* and aren't just peeking at data */
	    (!err))			/* and haven't reached a FIN */
		goto restart;

exit:
	release_sock(sk);
	return sz_copied ? sz_copied : res;
}

/**
 * tipc_write_space - wake up thread if port congestion is released
 * @sk: socket
 */
static void tipc_write_space(struct sock *sk)
{
	struct socket_wq *wq;

	rcu_read_lock();
	wq = rcu_dereference(sk->sk_wq);
	if (wq_has_sleeper(wq))
		wake_up_interruptible_sync_poll(&wq->wait, POLLOUT |
						POLLWRNORM | POLLWRBAND);
	rcu_read_unlock();
}

/**
 * tipc_data_ready - wake up threads to indicate messages have been received
 * @sk: socket
 * @len: the length of messages
 */
static void tipc_data_ready(struct sock *sk)
{
	struct socket_wq *wq;

	rcu_read_lock();
	wq = rcu_dereference(sk->sk_wq);
	if (wq_has_sleeper(wq))
		wake_up_interruptible_sync_poll(&wq->wait, POLLIN |
						POLLRDNORM | POLLRDBAND);
	rcu_read_unlock();
}

/**
 * filter_connect - Handle all incoming messages for a connection-based socket
 * @tsk: TIPC socket
 * @skb: pointer to message buffer. Set to NULL if buffer is consumed
 *
 * Returns 0 (TIPC_OK) if everything ok, -TIPC_ERR_NO_PORT otherwise
 */
static int filter_connect(struct tipc_sock *tsk, struct sk_buff **skb)
{
	struct sock *sk = &tsk->sk;
	struct net *net = sock_net(sk);
	struct socket *sock = sk->sk_socket;
	struct tipc_msg *msg = buf_msg(*skb);
	int retval = -TIPC_ERR_NO_PORT;

	if (msg_mcast(msg))
		return retval;

	switch ((int)sock->state) {
	case SS_CONNECTED:
		/* Accept only connection-based messages sent by peer */
		if (tsk_peer_msg(tsk, msg)) {
			if (unlikely(msg_errcode(msg))) {
				sock->state = SS_DISCONNECTING;
				tsk->connected = 0;
				/* let timer expire on it's own */
				tipc_node_remove_conn(net, tsk_peer_node(tsk),
						      tsk->portid);
			}
			retval = TIPC_OK;
		}
		break;
	case SS_CONNECTING:
		/* Accept only ACK or NACK message */

		if (unlikely(!msg_connected(msg)))
			break;

		if (unlikely(msg_errcode(msg))) {
			sock->state = SS_DISCONNECTING;
			sk->sk_err = ECONNREFUSED;
			retval = TIPC_OK;
			break;
		}

		if (unlikely(msg_importance(msg) > TIPC_CRITICAL_IMPORTANCE)) {
			sock->state = SS_DISCONNECTING;
			sk->sk_err = EINVAL;
			retval = TIPC_OK;
			break;
		}

		tipc_sk_finish_conn(tsk, msg_origport(msg), msg_orignode(msg));
		msg_set_importance(&tsk->phdr, msg_importance(msg));
		sock->state = SS_CONNECTED;

		/* If an incoming message is an 'ACK-', it should be
		 * discarded here because it doesn't contain useful
		 * data. In addition, we should try to wake up
		 * connect() routine if sleeping.
		 */
		if (msg_data_sz(msg) == 0) {
			kfree_skb(*skb);
			*skb = NULL;
			if (waitqueue_active(sk_sleep(sk)))
				wake_up_interruptible(sk_sleep(sk));
		}
		retval = TIPC_OK;
		break;
	case SS_LISTENING:
	case SS_UNCONNECTED:
		/* Accept only SYN message */
		if (!msg_connected(msg) && !(msg_errcode(msg)))
			retval = TIPC_OK;
		break;
	case SS_DISCONNECTING:
		break;
	default:
		pr_err("Unknown socket state %u\n", sock->state);
	}
	return retval;
}

/**
 * rcvbuf_limit - get proper overload limit of socket receive queue
 * @sk: socket
 * @buf: message
 *
 * For all connection oriented messages, irrespective of importance,
 * the default overload value (i.e. 67MB) is set as limit.
 *
 * For all connectionless messages, by default new queue limits are
 * as belows:
 *
 * TIPC_LOW_IMPORTANCE       (4 MB)
 * TIPC_MEDIUM_IMPORTANCE    (8 MB)
 * TIPC_HIGH_IMPORTANCE      (16 MB)
 * TIPC_CRITICAL_IMPORTANCE  (32 MB)
 *
 * Returns overload limit according to corresponding message importance
 */
static unsigned int rcvbuf_limit(struct sock *sk, struct sk_buff *buf)
{
	struct tipc_msg *msg = buf_msg(buf);

	if (msg_connected(msg))
		return sysctl_tipc_rmem[2];

	return sk->sk_rcvbuf >> TIPC_CRITICAL_IMPORTANCE <<
		msg_importance(msg);
}

/**
 * filter_rcv - validate incoming message
 * @sk: socket
 * @skb: pointer to message. Set to NULL if buffer is consumed.
 *
 * Enqueues message on receive queue if acceptable; optionally handles
 * disconnect indication for a connected socket.
 *
 * Called with socket lock already taken
 *
 * Returns 0 (TIPC_OK) if message was ok, -TIPC error code if rejected
 */
static int filter_rcv(struct sock *sk, struct sk_buff **skb)
{
	struct socket *sock = sk->sk_socket;
	struct tipc_sock *tsk = tipc_sk(sk);
	struct tipc_msg *msg = buf_msg(*skb);
	unsigned int limit = rcvbuf_limit(sk, *skb);
	int rc = TIPC_OK;

	if (unlikely(msg_user(msg) == CONN_MANAGER)) {
		tipc_sk_proto_rcv(tsk, skb);
		return TIPC_OK;
	}

	if (unlikely(msg_user(msg) == SOCK_WAKEUP)) {
		kfree_skb(*skb);
		tsk->link_cong = 0;
		sk->sk_write_space(sk);
		*skb = NULL;
		return TIPC_OK;
	}

	/* Reject message if it is wrong sort of message for socket */
	if (msg_type(msg) > TIPC_DIRECT_MSG)
		return -TIPC_ERR_NO_PORT;

	if (sock->state == SS_READY) {
		if (msg_connected(msg))
			return -TIPC_ERR_NO_PORT;
	} else {
		rc = filter_connect(tsk, skb);
		if (rc != TIPC_OK || !*skb)
			return rc;
	}

	/* Reject message if there isn't room to queue it */
	if (sk_rmem_alloc_get(sk) + (*skb)->truesize >= limit)
		return -TIPC_ERR_OVERLOAD;

	/* Enqueue message */
	TIPC_SKB_CB(*skb)->handle = NULL;
	__skb_queue_tail(&sk->sk_receive_queue, *skb);
	skb_set_owner_r(*skb, sk);

	sk->sk_data_ready(sk);
	*skb = NULL;
	return TIPC_OK;
}

/**
 * tipc_backlog_rcv - handle incoming message from backlog queue
 * @sk: socket
 * @skb: message
 *
 * Caller must hold socket lock
 *
 * Returns 0
 */
static int tipc_backlog_rcv(struct sock *sk, struct sk_buff *skb)
{
	int err;
	atomic_t *dcnt;
	u32 dnode;
	struct tipc_sock *tsk = tipc_sk(sk);
	struct net *net = sock_net(sk);
	uint truesize = skb->truesize;

	err = filter_rcv(sk, &skb);
	if (likely(!skb)) {
		dcnt = &tsk->dupl_rcvcnt;
		if (atomic_read(dcnt) < TIPC_CONN_OVERLOAD_LIMIT)
			atomic_add(truesize, dcnt);
		return 0;
	}
	if (!err || tipc_msg_reverse(tsk_own_node(tsk), skb, &dnode, -err))
		tipc_link_xmit_skb(net, skb, dnode, tsk->portid);
	return 0;
}

/**
 * tipc_sk_enqueue - extract all buffers with destination 'dport' from
 *                   inputq and try adding them to socket or backlog queue
 * @inputq: list of incoming buffers with potentially different destinations
 * @sk: socket where the buffers should be enqueued
 * @dport: port number for the socket
 * @_skb: returned buffer to be forwarded or rejected, if applicable
 *
 * Caller must hold socket lock
 *
 * Returns TIPC_OK if all buffers enqueued, otherwise -TIPC_ERR_OVERLOAD
 * or -TIPC_ERR_NO_PORT
 */
static int tipc_sk_enqueue(struct sk_buff_head *inputq, struct sock *sk,
			   u32 dport, struct sk_buff **_skb)
{
	unsigned int lim;
	atomic_t *dcnt;
	int err;
	struct sk_buff *skb;
	unsigned long time_limit = jiffies + 2;

	while (skb_queue_len(inputq)) {
		if (unlikely(time_after_eq(jiffies, time_limit)))
			return TIPC_OK;
		skb = tipc_skb_dequeue(inputq, dport);
		if (unlikely(!skb))
			return TIPC_OK;
		if (!sock_owned_by_user(sk)) {
			err = filter_rcv(sk, &skb);
			if (likely(!skb))
				continue;
			*_skb = skb;
			return err;
		}
		dcnt = &tipc_sk(sk)->dupl_rcvcnt;
		if (sk->sk_backlog.len)
			atomic_set(dcnt, 0);
		lim = rcvbuf_limit(sk, skb) + atomic_read(dcnt);
		if (likely(!sk_add_backlog(sk, skb, lim)))
			continue;
		*_skb = skb;
		return -TIPC_ERR_OVERLOAD;
	}
	return TIPC_OK;
}

/**
 * tipc_sk_rcv - handle a chain of incoming buffers
 * @inputq: buffer list containing the buffers
 * Consumes all buffers in list until inputq is empty
 * Note: may be called in multiple threads referring to the same queue
 * Returns 0 if last buffer was accepted, otherwise -EHOSTUNREACH
 * Only node local calls check the return value, sending single-buffer queues
 */
int tipc_sk_rcv(struct net *net, struct sk_buff_head *inputq)
{
	u32 dnode, dport = 0;
	int err = -TIPC_ERR_NO_PORT;
	struct sk_buff *skb;
	struct tipc_sock *tsk;
	struct tipc_net *tn;
	struct sock *sk;

	while (skb_queue_len(inputq)) {
		skb = NULL;
		dport = tipc_skb_peek_port(inputq, dport);
		tsk = tipc_sk_lookup(net, dport);
		if (likely(tsk)) {
			sk = &tsk->sk;
			if (likely(spin_trylock_bh(&sk->sk_lock.slock))) {
				err = tipc_sk_enqueue(inputq, sk, dport, &skb);
				spin_unlock_bh(&sk->sk_lock.slock);
				dport = 0;
			}
			sock_put(sk);
		} else {
			skb = tipc_skb_dequeue(inputq, dport);
		}
		if (likely(!skb))
			continue;
		if (tipc_msg_lookup_dest(net, skb, &dnode, &err))
			goto xmit;
		if (!err) {
			dnode = msg_destnode(buf_msg(skb));
			goto xmit;
		}
		tn = net_generic(net, tipc_net_id);
		if (!tipc_msg_reverse(tn->own_addr, skb, &dnode, -err))
			continue;
xmit:
		tipc_link_xmit_skb(net, skb, dnode, dport);
	}
	return err ? -EHOSTUNREACH : 0;
}

static int tipc_wait_for_connect(struct socket *sock, long *timeo_p)
{
	struct sock *sk = sock->sk;
	DEFINE_WAIT(wait);
	int done;

	do {
		int err = sock_error(sk);
		if (err)
			return err;
		if (!*timeo_p)
			return -ETIMEDOUT;
		if (signal_pending(current))
			return sock_intr_errno(*timeo_p);

		prepare_to_wait(sk_sleep(sk), &wait, TASK_INTERRUPTIBLE);
		done = sk_wait_event(sk, timeo_p, sock->state != SS_CONNECTING);
		finish_wait(sk_sleep(sk), &wait);
	} while (!done);
	return 0;
}

/**
 * tipc_connect - establish a connection to another TIPC port
 * @sock: socket structure
 * @dest: socket address for destination port
 * @destlen: size of socket address data structure
 * @flags: file-related flags associated with socket
 *
 * Returns 0 on success, errno otherwise
 */
static int tipc_connect(struct socket *sock, struct sockaddr *dest,
			int destlen, int flags)
{
	struct sock *sk = sock->sk;
	struct sockaddr_tipc *dst = (struct sockaddr_tipc *)dest;
	struct msghdr m = {NULL,};
	long timeout = (flags & O_NONBLOCK) ? 0 : tipc_sk(sk)->conn_timeout;
	socket_state previous;
	int res;

	lock_sock(sk);

	/* For now, TIPC does not allow use of connect() with DGRAM/RDM types */
	if (sock->state == SS_READY) {
		res = -EOPNOTSUPP;
		goto exit;
	}

	/*
	 * Reject connection attempt using multicast address
	 *
	 * Note: send_msg() validates the rest of the address fields,
	 *       so there's no need to do it here
	 */
	if (dst->addrtype == TIPC_ADDR_MCAST) {
		res = -EINVAL;
		goto exit;
	}

	previous = sock->state;
	switch (sock->state) {
	case SS_UNCONNECTED:
		/* Send a 'SYN-' to destination */
		m.msg_name = dest;
		m.msg_namelen = destlen;

		/* If connect is in non-blocking case, set MSG_DONTWAIT to
		 * indicate send_msg() is never blocked.
		 */
		if (!timeout)
			m.msg_flags = MSG_DONTWAIT;

		res = tipc_sendmsg(NULL, sock, &m, 0);
		if ((res < 0) && (res != -EWOULDBLOCK))
			goto exit;

		/* Just entered SS_CONNECTING state; the only
		 * difference is that return value in non-blocking
		 * case is EINPROGRESS, rather than EALREADY.
		 */
		res = -EINPROGRESS;
	case SS_CONNECTING:
		if (previous == SS_CONNECTING)
			res = -EALREADY;
		if (!timeout)
			goto exit;
		timeout = msecs_to_jiffies(timeout);
		/* Wait until an 'ACK' or 'RST' arrives, or a timeout occurs */
		res = tipc_wait_for_connect(sock, &timeout);
		break;
	case SS_CONNECTED:
		res = -EISCONN;
		break;
	default:
		res = -EINVAL;
		break;
	}
exit:
	release_sock(sk);
	return res;
}

/**
 * tipc_listen - allow socket to listen for incoming connections
 * @sock: socket structure
 * @len: (unused)
 *
 * Returns 0 on success, errno otherwise
 */
static int tipc_listen(struct socket *sock, int len)
{
	struct sock *sk = sock->sk;
	int res;

	lock_sock(sk);

	if (sock->state != SS_UNCONNECTED)
		res = -EINVAL;
	else {
		sock->state = SS_LISTENING;
		res = 0;
	}

	release_sock(sk);
	return res;
}

static int tipc_wait_for_accept(struct socket *sock, long timeo)
{
	struct sock *sk = sock->sk;
	DEFINE_WAIT(wait);
	int err;

	/* True wake-one mechanism for incoming connections: only
	 * one process gets woken up, not the 'whole herd'.
	 * Since we do not 'race & poll' for established sockets
	 * anymore, the common case will execute the loop only once.
	*/
	for (;;) {
		prepare_to_wait_exclusive(sk_sleep(sk), &wait,
					  TASK_INTERRUPTIBLE);
		if (timeo && skb_queue_empty(&sk->sk_receive_queue)) {
			release_sock(sk);
			timeo = schedule_timeout(timeo);
			lock_sock(sk);
		}
		err = 0;
		if (!skb_queue_empty(&sk->sk_receive_queue))
			break;
		err = -EINVAL;
		if (sock->state != SS_LISTENING)
			break;
		err = sock_intr_errno(timeo);
		if (signal_pending(current))
			break;
		err = -EAGAIN;
		if (!timeo)
			break;
	}
	finish_wait(sk_sleep(sk), &wait);
	return err;
}

/**
 * tipc_accept - wait for connection request
 * @sock: listening socket
 * @newsock: new socket that is to be connected
 * @flags: file-related flags associated with socket
 *
 * Returns 0 on success, errno otherwise
 */
static int tipc_accept(struct socket *sock, struct socket *new_sock, int flags)
{
	struct sock *new_sk, *sk = sock->sk;
	struct sk_buff *buf;
	struct tipc_sock *new_tsock;
	struct tipc_msg *msg;
	long timeo;
	int res;

	lock_sock(sk);

	if (sock->state != SS_LISTENING) {
		res = -EINVAL;
		goto exit;
	}
	timeo = sock_rcvtimeo(sk, flags & O_NONBLOCK);
	res = tipc_wait_for_accept(sock, timeo);
	if (res)
		goto exit;

	buf = skb_peek(&sk->sk_receive_queue);

	res = tipc_sk_create(sock_net(sock->sk), new_sock, 0, 1);
	if (res)
		goto exit;

	new_sk = new_sock->sk;
	new_tsock = tipc_sk(new_sk);
	msg = buf_msg(buf);

	/* we lock on new_sk; but lockdep sees the lock on sk */
	lock_sock_nested(new_sk, SINGLE_DEPTH_NESTING);

	/*
	 * Reject any stray messages received by new socket
	 * before the socket lock was taken (very, very unlikely)
	 */
	tsk_rej_rx_queue(new_sk);

	/* Connect new socket to it's peer */
	tipc_sk_finish_conn(new_tsock, msg_origport(msg), msg_orignode(msg));
	new_sock->state = SS_CONNECTED;

	tsk_set_importance(new_tsock, msg_importance(msg));
	if (msg_named(msg)) {
		new_tsock->conn_type = msg_nametype(msg);
		new_tsock->conn_instance = msg_nameinst(msg);
	}

	/*
	 * Respond to 'SYN-' by discarding it & returning 'ACK'-.
	 * Respond to 'SYN+' by queuing it on new socket.
	 */
	if (!msg_data_sz(msg)) {
		struct msghdr m = {NULL,};

		tsk_advance_rx_queue(sk);
		tipc_send_packet(NULL, new_sock, &m, 0);
	} else {
		__skb_dequeue(&sk->sk_receive_queue);
		__skb_queue_head(&new_sk->sk_receive_queue, buf);
		skb_set_owner_r(buf, new_sk);
	}
	release_sock(new_sk);
exit:
	release_sock(sk);
	return res;
}

/**
 * tipc_shutdown - shutdown socket connection
 * @sock: socket structure
 * @how: direction to close (must be SHUT_RDWR)
 *
 * Terminates connection (if necessary), then purges socket's receive queue.
 *
 * Returns 0 on success, errno otherwise
 */
static int tipc_shutdown(struct socket *sock, int how)
{
	struct sock *sk = sock->sk;
	struct net *net = sock_net(sk);
	struct tipc_sock *tsk = tipc_sk(sk);
	struct sk_buff *skb;
	u32 dnode;
	int res;

	if (how != SHUT_RDWR)
		return -EINVAL;

	lock_sock(sk);

	switch (sock->state) {
	case SS_CONNECTING:
	case SS_CONNECTED:

restart:
		/* Disconnect and send a 'FIN+' or 'FIN-' message to peer */
		skb = __skb_dequeue(&sk->sk_receive_queue);
		if (skb) {
			if (TIPC_SKB_CB(skb)->handle != NULL) {
				kfree_skb(skb);
				goto restart;
			}
			if (tipc_msg_reverse(tsk_own_node(tsk), skb, &dnode,
					     TIPC_CONN_SHUTDOWN))
				tipc_link_xmit_skb(net, skb, dnode,
						   tsk->portid);
			tipc_node_remove_conn(net, dnode, tsk->portid);
		} else {
			dnode = tsk_peer_node(tsk);

			skb = tipc_msg_create(TIPC_CRITICAL_IMPORTANCE,
					      TIPC_CONN_MSG, SHORT_H_SIZE,
					      0, dnode, tsk_own_node(tsk),
					      tsk_peer_port(tsk),
					      tsk->portid, TIPC_CONN_SHUTDOWN);
			tipc_link_xmit_skb(net, skb, dnode, tsk->portid);
		}
		tsk->connected = 0;
		sock->state = SS_DISCONNECTING;
		tipc_node_remove_conn(net, dnode, tsk->portid);
		/* fall through */

	case SS_DISCONNECTING:

		/* Discard any unreceived messages */
		__skb_queue_purge(&sk->sk_receive_queue);

		/* Wake up anyone sleeping in poll */
		sk->sk_state_change(sk);
		res = 0;
		break;

	default:
		res = -ENOTCONN;
	}

	release_sock(sk);
	return res;
}

static void tipc_sk_timeout(unsigned long data)
{
	struct tipc_sock *tsk = (struct tipc_sock *)data;
	struct sock *sk = &tsk->sk;
	struct sk_buff *skb = NULL;
	u32 peer_port, peer_node;
	u32 own_node = tsk_own_node(tsk);

	bh_lock_sock(sk);
	if (!tsk->connected) {
		bh_unlock_sock(sk);
		goto exit;
	}
	peer_port = tsk_peer_port(tsk);
	peer_node = tsk_peer_node(tsk);

	if (tsk->probing_state == TIPC_CONN_PROBING) {
		/* Previous probe not answered -> self abort */
		skb = tipc_msg_create(TIPC_CRITICAL_IMPORTANCE,
				      TIPC_CONN_MSG, SHORT_H_SIZE, 0,
				      own_node, peer_node, tsk->portid,
				      peer_port, TIPC_ERR_NO_PORT);
	} else {
		skb = tipc_msg_create(CONN_MANAGER, CONN_PROBE,
				      INT_H_SIZE, 0, peer_node, own_node,
				      peer_port, tsk->portid, TIPC_OK);
		tsk->probing_state = TIPC_CONN_PROBING;
		sk_reset_timer(sk, &sk->sk_timer, jiffies + tsk->probing_intv);
	}
	bh_unlock_sock(sk);
	if (skb)
		tipc_link_xmit_skb(sock_net(sk), skb, peer_node, tsk->portid);
exit:
	sock_put(sk);
}

static int tipc_sk_publish(struct tipc_sock *tsk, uint scope,
			   struct tipc_name_seq const *seq)
{
	struct net *net = sock_net(&tsk->sk);
	struct publication *publ;
	u32 key;

	if (tsk->connected)
		return -EINVAL;
	key = tsk->portid + tsk->pub_count + 1;
	if (key == tsk->portid)
		return -EADDRINUSE;

	publ = tipc_nametbl_publish(net, seq->type, seq->lower, seq->upper,
				    scope, tsk->portid, key);
	if (unlikely(!publ))
		return -EINVAL;

	list_add(&publ->pport_list, &tsk->publications);
	tsk->pub_count++;
	tsk->published = 1;
	return 0;
}

static int tipc_sk_withdraw(struct tipc_sock *tsk, uint scope,
			    struct tipc_name_seq const *seq)
{
	struct net *net = sock_net(&tsk->sk);
	struct publication *publ;
	struct publication *safe;
	int rc = -EINVAL;

	list_for_each_entry_safe(publ, safe, &tsk->publications, pport_list) {
		if (seq) {
			if (publ->scope != scope)
				continue;
			if (publ->type != seq->type)
				continue;
			if (publ->lower != seq->lower)
				continue;
			if (publ->upper != seq->upper)
				break;
			tipc_nametbl_withdraw(net, publ->type, publ->lower,
					      publ->ref, publ->key);
			rc = 0;
			break;
		}
		tipc_nametbl_withdraw(net, publ->type, publ->lower,
				      publ->ref, publ->key);
		rc = 0;
	}
	if (list_empty(&tsk->publications))
		tsk->published = 0;
	return rc;
}

/* tipc_sk_reinit: set non-zero address in all existing sockets
 *                 when we go from standalone to network mode.
 */
void tipc_sk_reinit(struct net *net)
{
	struct tipc_net *tn = net_generic(net, tipc_net_id);
	const struct bucket_table *tbl;
	struct rhash_head *pos;
	struct tipc_sock *tsk;
	struct tipc_msg *msg;
	int i;

	rcu_read_lock();
	tbl = rht_dereference_rcu((&tn->sk_rht)->tbl, &tn->sk_rht);
	for (i = 0; i < tbl->size; i++) {
		rht_for_each_entry_rcu(tsk, pos, tbl, i, node) {
			spin_lock_bh(&tsk->sk.sk_lock.slock);
			msg = &tsk->phdr;
			msg_set_prevnode(msg, tn->own_addr);
			msg_set_orignode(msg, tn->own_addr);
			spin_unlock_bh(&tsk->sk.sk_lock.slock);
		}
	}
	rcu_read_unlock();
}

static struct tipc_sock *tipc_sk_lookup(struct net *net, u32 portid)
{
	struct tipc_net *tn = net_generic(net, tipc_net_id);
	struct tipc_sock *tsk;

	rcu_read_lock();
	tsk = rhashtable_lookup(&tn->sk_rht, &portid);
	if (tsk)
		sock_hold(&tsk->sk);
	rcu_read_unlock();

	return tsk;
}

static int tipc_sk_insert(struct tipc_sock *tsk)
{
	struct sock *sk = &tsk->sk;
	struct net *net = sock_net(sk);
	struct tipc_net *tn = net_generic(net, tipc_net_id);
	u32 remaining = (TIPC_MAX_PORT - TIPC_MIN_PORT) + 1;
	u32 portid = prandom_u32() % remaining + TIPC_MIN_PORT;

	while (remaining--) {
		portid++;
		if ((portid < TIPC_MIN_PORT) || (portid > TIPC_MAX_PORT))
			portid = TIPC_MIN_PORT;
		tsk->portid = portid;
		sock_hold(&tsk->sk);
		if (rhashtable_lookup_insert(&tn->sk_rht, &tsk->node))
			return 0;
		sock_put(&tsk->sk);
	}

	return -1;
}

static void tipc_sk_remove(struct tipc_sock *tsk)
{
	struct sock *sk = &tsk->sk;
	struct tipc_net *tn = net_generic(sock_net(sk), tipc_net_id);

	if (rhashtable_remove(&tn->sk_rht, &tsk->node)) {
		WARN_ON(atomic_read(&sk->sk_refcnt) == 1);
		__sock_put(sk);
	}
}

int tipc_sk_rht_init(struct net *net)
{
	struct tipc_net *tn = net_generic(net, tipc_net_id);
	struct rhashtable_params rht_params = {
		.nelem_hint = 192,
		.head_offset = offsetof(struct tipc_sock, node),
		.key_offset = offsetof(struct tipc_sock, portid),
		.key_len = sizeof(u32), /* portid */
		.hashfn = jhash,
		.max_shift = 20, /* 1M */
		.min_shift = 8,  /* 256 */
<<<<<<< HEAD
		.grow_decision = rht_grow_above_75,
		.shrink_decision = rht_shrink_below_30,
=======
>>>>>>> d525211f
	};

	return rhashtable_init(&tn->sk_rht, &rht_params);
}

void tipc_sk_rht_destroy(struct net *net)
{
	struct tipc_net *tn = net_generic(net, tipc_net_id);

	/* Wait for socket readers to complete */
	synchronize_net();

	rhashtable_destroy(&tn->sk_rht);
}

/**
 * tipc_setsockopt - set socket option
 * @sock: socket structure
 * @lvl: option level
 * @opt: option identifier
 * @ov: pointer to new option value
 * @ol: length of option value
 *
 * For stream sockets only, accepts and ignores all IPPROTO_TCP options
 * (to ease compatibility).
 *
 * Returns 0 on success, errno otherwise
 */
static int tipc_setsockopt(struct socket *sock, int lvl, int opt,
			   char __user *ov, unsigned int ol)
{
	struct sock *sk = sock->sk;
	struct tipc_sock *tsk = tipc_sk(sk);
	u32 value;
	int res;

	if ((lvl == IPPROTO_TCP) && (sock->type == SOCK_STREAM))
		return 0;
	if (lvl != SOL_TIPC)
		return -ENOPROTOOPT;
	if (ol < sizeof(value))
		return -EINVAL;
	res = get_user(value, (u32 __user *)ov);
	if (res)
		return res;

	lock_sock(sk);

	switch (opt) {
	case TIPC_IMPORTANCE:
		res = tsk_set_importance(tsk, value);
		break;
	case TIPC_SRC_DROPPABLE:
		if (sock->type != SOCK_STREAM)
			tsk_set_unreliable(tsk, value);
		else
			res = -ENOPROTOOPT;
		break;
	case TIPC_DEST_DROPPABLE:
		tsk_set_unreturnable(tsk, value);
		break;
	case TIPC_CONN_TIMEOUT:
		tipc_sk(sk)->conn_timeout = value;
		/* no need to set "res", since already 0 at this point */
		break;
	default:
		res = -EINVAL;
	}

	release_sock(sk);

	return res;
}

/**
 * tipc_getsockopt - get socket option
 * @sock: socket structure
 * @lvl: option level
 * @opt: option identifier
 * @ov: receptacle for option value
 * @ol: receptacle for length of option value
 *
 * For stream sockets only, returns 0 length result for all IPPROTO_TCP options
 * (to ease compatibility).
 *
 * Returns 0 on success, errno otherwise
 */
static int tipc_getsockopt(struct socket *sock, int lvl, int opt,
			   char __user *ov, int __user *ol)
{
	struct sock *sk = sock->sk;
	struct tipc_sock *tsk = tipc_sk(sk);
	int len;
	u32 value;
	int res;

	if ((lvl == IPPROTO_TCP) && (sock->type == SOCK_STREAM))
		return put_user(0, ol);
	if (lvl != SOL_TIPC)
		return -ENOPROTOOPT;
	res = get_user(len, ol);
	if (res)
		return res;

	lock_sock(sk);

	switch (opt) {
	case TIPC_IMPORTANCE:
		value = tsk_importance(tsk);
		break;
	case TIPC_SRC_DROPPABLE:
		value = tsk_unreliable(tsk);
		break;
	case TIPC_DEST_DROPPABLE:
		value = tsk_unreturnable(tsk);
		break;
	case TIPC_CONN_TIMEOUT:
		value = tsk->conn_timeout;
		/* no need to set "res", since already 0 at this point */
		break;
	case TIPC_NODE_RECVQ_DEPTH:
		value = 0; /* was tipc_queue_size, now obsolete */
		break;
	case TIPC_SOCK_RECVQ_DEPTH:
		value = skb_queue_len(&sk->sk_receive_queue);
		break;
	default:
		res = -EINVAL;
	}

	release_sock(sk);

	if (res)
		return res;	/* "get" failed */

	if (len < sizeof(value))
		return -EINVAL;

	if (copy_to_user(ov, &value, sizeof(value)))
		return -EFAULT;

	return put_user(sizeof(value), ol);
}

static int tipc_ioctl(struct socket *sock, unsigned int cmd, unsigned long arg)
{
	struct sock *sk = sock->sk;
	struct tipc_sioc_ln_req lnr;
	void __user *argp = (void __user *)arg;

	switch (cmd) {
	case SIOCGETLINKNAME:
		if (copy_from_user(&lnr, argp, sizeof(lnr)))
			return -EFAULT;
		if (!tipc_node_get_linkname(sock_net(sk),
					    lnr.bearer_id & 0xffff, lnr.peer,
					    lnr.linkname, TIPC_MAX_LINK_NAME)) {
			if (copy_to_user(argp, &lnr, sizeof(lnr)))
				return -EFAULT;
			return 0;
		}
		return -EADDRNOTAVAIL;
	default:
		return -ENOIOCTLCMD;
	}
}

/* Protocol switches for the various types of TIPC sockets */

static const struct proto_ops msg_ops = {
	.owner		= THIS_MODULE,
	.family		= AF_TIPC,
	.release	= tipc_release,
	.bind		= tipc_bind,
	.connect	= tipc_connect,
	.socketpair	= sock_no_socketpair,
	.accept		= sock_no_accept,
	.getname	= tipc_getname,
	.poll		= tipc_poll,
	.ioctl		= tipc_ioctl,
	.listen		= sock_no_listen,
	.shutdown	= tipc_shutdown,
	.setsockopt	= tipc_setsockopt,
	.getsockopt	= tipc_getsockopt,
	.sendmsg	= tipc_sendmsg,
	.recvmsg	= tipc_recvmsg,
	.mmap		= sock_no_mmap,
	.sendpage	= sock_no_sendpage
};

static const struct proto_ops packet_ops = {
	.owner		= THIS_MODULE,
	.family		= AF_TIPC,
	.release	= tipc_release,
	.bind		= tipc_bind,
	.connect	= tipc_connect,
	.socketpair	= sock_no_socketpair,
	.accept		= tipc_accept,
	.getname	= tipc_getname,
	.poll		= tipc_poll,
	.ioctl		= tipc_ioctl,
	.listen		= tipc_listen,
	.shutdown	= tipc_shutdown,
	.setsockopt	= tipc_setsockopt,
	.getsockopt	= tipc_getsockopt,
	.sendmsg	= tipc_send_packet,
	.recvmsg	= tipc_recvmsg,
	.mmap		= sock_no_mmap,
	.sendpage	= sock_no_sendpage
};

static const struct proto_ops stream_ops = {
	.owner		= THIS_MODULE,
	.family		= AF_TIPC,
	.release	= tipc_release,
	.bind		= tipc_bind,
	.connect	= tipc_connect,
	.socketpair	= sock_no_socketpair,
	.accept		= tipc_accept,
	.getname	= tipc_getname,
	.poll		= tipc_poll,
	.ioctl		= tipc_ioctl,
	.listen		= tipc_listen,
	.shutdown	= tipc_shutdown,
	.setsockopt	= tipc_setsockopt,
	.getsockopt	= tipc_getsockopt,
	.sendmsg	= tipc_send_stream,
	.recvmsg	= tipc_recv_stream,
	.mmap		= sock_no_mmap,
	.sendpage	= sock_no_sendpage
};

static const struct net_proto_family tipc_family_ops = {
	.owner		= THIS_MODULE,
	.family		= AF_TIPC,
	.create		= tipc_sk_create
};

static struct proto tipc_proto = {
	.name		= "TIPC",
	.owner		= THIS_MODULE,
	.obj_size	= sizeof(struct tipc_sock),
	.sysctl_rmem	= sysctl_tipc_rmem
};

static struct proto tipc_proto_kern = {
	.name		= "TIPC",
	.obj_size	= sizeof(struct tipc_sock),
	.sysctl_rmem	= sysctl_tipc_rmem
};

/**
 * tipc_socket_init - initialize TIPC socket interface
 *
 * Returns 0 on success, errno otherwise
 */
int tipc_socket_init(void)
{
	int res;

	res = proto_register(&tipc_proto, 1);
	if (res) {
		pr_err("Failed to register TIPC protocol type\n");
		goto out;
	}

	res = sock_register(&tipc_family_ops);
	if (res) {
		pr_err("Failed to register TIPC socket type\n");
		proto_unregister(&tipc_proto);
		goto out;
	}
 out:
	return res;
}

/**
 * tipc_socket_stop - stop TIPC socket interface
 */
void tipc_socket_stop(void)
{
	sock_unregister(tipc_family_ops.family);
	proto_unregister(&tipc_proto);
}

/* Caller should hold socket lock for the passed tipc socket. */
static int __tipc_nl_add_sk_con(struct sk_buff *skb, struct tipc_sock *tsk)
{
	u32 peer_node;
	u32 peer_port;
	struct nlattr *nest;

	peer_node = tsk_peer_node(tsk);
	peer_port = tsk_peer_port(tsk);

	nest = nla_nest_start(skb, TIPC_NLA_SOCK_CON);

	if (nla_put_u32(skb, TIPC_NLA_CON_NODE, peer_node))
		goto msg_full;
	if (nla_put_u32(skb, TIPC_NLA_CON_SOCK, peer_port))
		goto msg_full;

	if (tsk->conn_type != 0) {
		if (nla_put_flag(skb, TIPC_NLA_CON_FLAG))
			goto msg_full;
		if (nla_put_u32(skb, TIPC_NLA_CON_TYPE, tsk->conn_type))
			goto msg_full;
		if (nla_put_u32(skb, TIPC_NLA_CON_INST, tsk->conn_instance))
			goto msg_full;
	}
	nla_nest_end(skb, nest);

	return 0;

msg_full:
	nla_nest_cancel(skb, nest);

	return -EMSGSIZE;
}

/* Caller should hold socket lock for the passed tipc socket. */
static int __tipc_nl_add_sk(struct sk_buff *skb, struct netlink_callback *cb,
			    struct tipc_sock *tsk)
{
	int err;
	void *hdr;
	struct nlattr *attrs;
	struct net *net = sock_net(skb->sk);
	struct tipc_net *tn = net_generic(net, tipc_net_id);

	hdr = genlmsg_put(skb, NETLINK_CB(cb->skb).portid, cb->nlh->nlmsg_seq,
			  &tipc_genl_family, NLM_F_MULTI, TIPC_NL_SOCK_GET);
	if (!hdr)
		goto msg_cancel;

	attrs = nla_nest_start(skb, TIPC_NLA_SOCK);
	if (!attrs)
		goto genlmsg_cancel;
	if (nla_put_u32(skb, TIPC_NLA_SOCK_REF, tsk->portid))
		goto attr_msg_cancel;
	if (nla_put_u32(skb, TIPC_NLA_SOCK_ADDR, tn->own_addr))
		goto attr_msg_cancel;

	if (tsk->connected) {
		err = __tipc_nl_add_sk_con(skb, tsk);
		if (err)
			goto attr_msg_cancel;
	} else if (!list_empty(&tsk->publications)) {
		if (nla_put_flag(skb, TIPC_NLA_SOCK_HAS_PUBL))
			goto attr_msg_cancel;
	}
	nla_nest_end(skb, attrs);
	genlmsg_end(skb, hdr);

	return 0;

attr_msg_cancel:
	nla_nest_cancel(skb, attrs);
genlmsg_cancel:
	genlmsg_cancel(skb, hdr);
msg_cancel:
	return -EMSGSIZE;
}

int tipc_nl_sk_dump(struct sk_buff *skb, struct netlink_callback *cb)
{
	int err;
	struct tipc_sock *tsk;
	const struct bucket_table *tbl;
	struct rhash_head *pos;
	struct net *net = sock_net(skb->sk);
	struct tipc_net *tn = net_generic(net, tipc_net_id);
	u32 tbl_id = cb->args[0];
	u32 prev_portid = cb->args[1];

	rcu_read_lock();
	tbl = rht_dereference_rcu((&tn->sk_rht)->tbl, &tn->sk_rht);
	for (; tbl_id < tbl->size; tbl_id++) {
		rht_for_each_entry_rcu(tsk, pos, tbl, tbl_id, node) {
			spin_lock_bh(&tsk->sk.sk_lock.slock);
			if (prev_portid && prev_portid != tsk->portid) {
				spin_unlock_bh(&tsk->sk.sk_lock.slock);
				continue;
			}

			err = __tipc_nl_add_sk(skb, cb, tsk);
			if (err) {
				prev_portid = tsk->portid;
				spin_unlock_bh(&tsk->sk.sk_lock.slock);
				goto out;
			}
			prev_portid = 0;
			spin_unlock_bh(&tsk->sk.sk_lock.slock);
		}
	}
out:
	rcu_read_unlock();
	cb->args[0] = tbl_id;
	cb->args[1] = prev_portid;

	return skb->len;
}

/* Caller should hold socket lock for the passed tipc socket. */
static int __tipc_nl_add_sk_publ(struct sk_buff *skb,
				 struct netlink_callback *cb,
				 struct publication *publ)
{
	void *hdr;
	struct nlattr *attrs;

	hdr = genlmsg_put(skb, NETLINK_CB(cb->skb).portid, cb->nlh->nlmsg_seq,
			  &tipc_genl_family, NLM_F_MULTI, TIPC_NL_PUBL_GET);
	if (!hdr)
		goto msg_cancel;

	attrs = nla_nest_start(skb, TIPC_NLA_PUBL);
	if (!attrs)
		goto genlmsg_cancel;

	if (nla_put_u32(skb, TIPC_NLA_PUBL_KEY, publ->key))
		goto attr_msg_cancel;
	if (nla_put_u32(skb, TIPC_NLA_PUBL_TYPE, publ->type))
		goto attr_msg_cancel;
	if (nla_put_u32(skb, TIPC_NLA_PUBL_LOWER, publ->lower))
		goto attr_msg_cancel;
	if (nla_put_u32(skb, TIPC_NLA_PUBL_UPPER, publ->upper))
		goto attr_msg_cancel;

	nla_nest_end(skb, attrs);
	genlmsg_end(skb, hdr);

	return 0;

attr_msg_cancel:
	nla_nest_cancel(skb, attrs);
genlmsg_cancel:
	genlmsg_cancel(skb, hdr);
msg_cancel:
	return -EMSGSIZE;
}

/* Caller should hold socket lock for the passed tipc socket. */
static int __tipc_nl_list_sk_publ(struct sk_buff *skb,
				  struct netlink_callback *cb,
				  struct tipc_sock *tsk, u32 *last_publ)
{
	int err;
	struct publication *p;

	if (*last_publ) {
		list_for_each_entry(p, &tsk->publications, pport_list) {
			if (p->key == *last_publ)
				break;
		}
		if (p->key != *last_publ) {
			/* We never set seq or call nl_dump_check_consistent()
			 * this means that setting prev_seq here will cause the
			 * consistence check to fail in the netlink callback
			 * handler. Resulting in the last NLMSG_DONE message
			 * having the NLM_F_DUMP_INTR flag set.
			 */
			cb->prev_seq = 1;
			*last_publ = 0;
			return -EPIPE;
		}
	} else {
		p = list_first_entry(&tsk->publications, struct publication,
				     pport_list);
	}

	list_for_each_entry_from(p, &tsk->publications, pport_list) {
		err = __tipc_nl_add_sk_publ(skb, cb, p);
		if (err) {
			*last_publ = p->key;
			return err;
		}
	}
	*last_publ = 0;

	return 0;
}

int tipc_nl_publ_dump(struct sk_buff *skb, struct netlink_callback *cb)
{
	int err;
	u32 tsk_portid = cb->args[0];
	u32 last_publ = cb->args[1];
	u32 done = cb->args[2];
	struct net *net = sock_net(skb->sk);
	struct tipc_sock *tsk;

	if (!tsk_portid) {
		struct nlattr **attrs;
		struct nlattr *sock[TIPC_NLA_SOCK_MAX + 1];

		err = tipc_nlmsg_parse(cb->nlh, &attrs);
		if (err)
			return err;

		err = nla_parse_nested(sock, TIPC_NLA_SOCK_MAX,
				       attrs[TIPC_NLA_SOCK],
				       tipc_nl_sock_policy);
		if (err)
			return err;

		if (!sock[TIPC_NLA_SOCK_REF])
			return -EINVAL;

		tsk_portid = nla_get_u32(sock[TIPC_NLA_SOCK_REF]);
	}

	if (done)
		return 0;

	tsk = tipc_sk_lookup(net, tsk_portid);
	if (!tsk)
		return -EINVAL;

	lock_sock(&tsk->sk);
	err = __tipc_nl_list_sk_publ(skb, cb, tsk, &last_publ);
	if (!err)
		done = 1;
	release_sock(&tsk->sk);
	sock_put(&tsk->sk);

	cb->args[0] = tsk_portid;
	cb->args[1] = last_publ;
	cb->args[2] = done;

	return skb->len;
}<|MERGE_RESOLUTION|>--- conflicted
+++ resolved
@@ -2364,11 +2364,6 @@
 		.hashfn = jhash,
 		.max_shift = 20, /* 1M */
 		.min_shift = 8,  /* 256 */
-<<<<<<< HEAD
-		.grow_decision = rht_grow_above_75,
-		.shrink_decision = rht_shrink_below_30,
-=======
->>>>>>> d525211f
 	};
 
 	return rhashtable_init(&tn->sk_rht, &rht_params);
