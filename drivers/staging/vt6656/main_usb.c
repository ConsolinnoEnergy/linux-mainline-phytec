// SPDX-License-Identifier: GPL-2.0+
/*
 * Copyright (c) 1996, 2003 VIA Networking Technologies, Inc.
 * All rights reserved.
 *
 * File: main_usb.c
 *
 * Purpose: driver entry for initial, open, close, tx and rx.
 *
 * Author: Lyndon Chen
 *
 * Date: Dec 8, 2005
 *
 * Functions:
 *
 *   vt6656_probe - module initial (insmod) driver entry
 *   vnt_free_tx_bufs - free tx buffer function
 *   vnt_init_registers- initial MAC & BBP & RF internal registers.
 *
 * Revision History:
 */
#undef __NO_VERSION__

#include <linux/bits.h>
#include <linux/etherdevice.h>
#include <linux/file.h>
#include <linux/kernel.h>
#include "device.h"
#include "card.h"
#include "baseband.h"
#include "mac.h"
#include "power.h"
#include "wcmd.h"
#include "rxtx.h"
#include "rf.h"
#include "usbpipe.h"
#include "channel.h"

/*
 * define module options
 */

/* version information */
#define DRIVER_AUTHOR \
	"VIA Networking Technologies, Inc., <lyndonchen@vntek.com.tw>"
MODULE_AUTHOR(DRIVER_AUTHOR);
MODULE_LICENSE("GPL");
MODULE_DESCRIPTION(DEVICE_FULL_DRV_NAM);

#define RX_DESC_DEF0 64
static int vnt_rx_buffers = RX_DESC_DEF0;
module_param_named(rx_buffers, vnt_rx_buffers, int, 0644);
MODULE_PARM_DESC(rx_buffers, "Number of receive usb rx buffers");

#define TX_DESC_DEF0 64
static int vnt_tx_buffers = TX_DESC_DEF0;
module_param_named(tx_buffers, vnt_tx_buffers, int, 0644);
MODULE_PARM_DESC(tx_buffers, "Number of receive usb tx buffers");

#define RTS_THRESH_DEF     2347
#define FRAG_THRESH_DEF     2346
#define SHORT_RETRY_DEF     8
#define LONG_RETRY_DEF     4

/* BasebandType[] baseband type selected
 * 0: indicate 802.11a type
 * 1: indicate 802.11b type
 * 2: indicate 802.11g type
 */

#define BBP_TYPE_DEF     2

/*
 * Static vars definitions
 */

static const struct usb_device_id vt6656_table[] = {
	{USB_DEVICE(VNT_USB_VENDOR_ID, VNT_USB_PRODUCT_ID)},
	{}
};

static void vnt_set_options(struct vnt_private *priv)
{
	/* Set number of TX buffers */
	if (vnt_tx_buffers < CB_MIN_TX_DESC || vnt_tx_buffers > CB_MAX_TX_DESC)
		priv->num_tx_context = TX_DESC_DEF0;
	else
		priv->num_tx_context = vnt_tx_buffers;

	/* Set number of RX buffers */
	if (vnt_rx_buffers < CB_MIN_RX_DESC || vnt_rx_buffers > CB_MAX_RX_DESC)
		priv->num_rcb = RX_DESC_DEF0;
	else
		priv->num_rcb = vnt_rx_buffers;

	priv->short_retry_limit = SHORT_RETRY_DEF;
	priv->long_retry_limit = LONG_RETRY_DEF;
	priv->op_mode = NL80211_IFTYPE_UNSPECIFIED;
	priv->bb_type = BBP_TYPE_DEF;
	priv->packet_type = priv->bb_type;
	priv->preamble_type = PREAMBLE_LONG;
	priv->exist_sw_net_addr = false;
}

static int vnt_download_firmware(struct vnt_private *priv)
{
	struct device *dev = &priv->usb->dev;
	const struct firmware *fw;
	u16 length;
	int ii;
	int ret = 0;

	dev_dbg(dev, "---->Download firmware\n");

	ret = request_firmware(&fw, FIRMWARE_NAME, dev);
	if (ret) {
		dev_err(dev, "firmware file %s request failed (%d)\n",
			FIRMWARE_NAME, ret);
		goto end;
	}

	for (ii = 0; ii < fw->size; ii += FIRMWARE_CHUNK_SIZE) {
		length = min_t(int, fw->size - ii, FIRMWARE_CHUNK_SIZE);

		ret = vnt_control_out(priv, 0, 0x1200 + ii, 0x0000, length,
				      fw->data + ii);
		if (ret)
			goto free_fw;

		dev_dbg(dev, "Download firmware...%d %zu\n", ii, fw->size);
	}

free_fw:
	release_firmware(fw);
end:
	return ret;
}

static int vnt_firmware_branch_to_sram(struct vnt_private *priv)
{
	dev_dbg(&priv->usb->dev, "---->Branch to Sram\n");

	return vnt_control_out(priv, 1, 0x1200, 0x0000, 0, NULL);
}

static int vnt_check_firmware_version(struct vnt_private *priv)
{
	int ret = 0;

	ret = vnt_control_in(priv, MESSAGE_TYPE_READ, 0,
			     MESSAGE_REQUEST_VERSION, 2,
			     (u8 *)&priv->firmware_version);
	if (ret) {
		dev_dbg(&priv->usb->dev,
			"Could not get firmware version: %d.\n", ret);
		goto end;
	}

	dev_dbg(&priv->usb->dev, "Firmware Version [%04x]\n",
		priv->firmware_version);

	if (priv->firmware_version == 0xFFFF) {
		dev_dbg(&priv->usb->dev, "In Loader.\n");
		ret = -EINVAL;
		goto end;
	}

	if (priv->firmware_version < FIRMWARE_VERSION) {
		/* branch to loader for download new firmware */
		ret = vnt_firmware_branch_to_sram(priv);
		if (ret) {
			dev_dbg(&priv->usb->dev,
				"Could not branch to SRAM: %d.\n", ret);
		} else {
			ret = -EINVAL;
		}
	}

end:
	return ret;
}

/*
 * initialization of MAC & BBP registers
 */
static int vnt_init_registers(struct vnt_private *priv)
{
	int ret;
	struct vnt_cmd_card_init *init_cmd = &priv->init_command;
	struct vnt_rsp_card_init *init_rsp = &priv->init_response;
	u8 antenna;
	int ii;
	u8 tmp;
	u8 calib_tx_iq = 0, calib_tx_dc = 0, calib_rx_iq = 0;

	dev_dbg(&priv->usb->dev, "---->INIbInitAdapter. [%d][%d]\n",
		DEVICE_INIT_COLD, priv->packet_type);

	ret = vnt_check_firmware_version(priv);
	if (ret) {
		ret = vnt_download_firmware(priv);
		if (ret) {
			dev_dbg(&priv->usb->dev,
				"Could not download firmware: %d.\n", ret);
			goto end;
		}

		ret = vnt_firmware_branch_to_sram(priv);
		if (ret) {
			dev_dbg(&priv->usb->dev,
				"Could not branch to SRAM: %d.\n", ret);
			goto end;
		}
	}

	ret = vnt_vt3184_init(priv);
	if (ret) {
		dev_dbg(&priv->usb->dev, "vnt_vt3184_init fail\n");
		goto end;
	}

	init_cmd->init_class = DEVICE_INIT_COLD;
	init_cmd->exist_sw_net_addr = priv->exist_sw_net_addr;
	for (ii = 0; ii < ARRAY_SIZE(init_cmd->sw_net_addr); ii++)
		init_cmd->sw_net_addr[ii] = priv->current_net_addr[ii];
	init_cmd->short_retry_limit = priv->short_retry_limit;
	init_cmd->long_retry_limit = priv->long_retry_limit;

	/* issue card_init command to device */
	ret = vnt_control_out(priv, MESSAGE_TYPE_CARDINIT, 0, 0,
			      sizeof(struct vnt_cmd_card_init),
			      (u8 *)init_cmd);
	if (ret) {
		dev_dbg(&priv->usb->dev, "Issue Card init fail\n");
		goto end;
	}

	ret = vnt_control_in(priv, MESSAGE_TYPE_INIT_RSP, 0, 0,
			     sizeof(struct vnt_rsp_card_init),
			     (u8 *)init_rsp);
	if (ret) {
		dev_dbg(&priv->usb->dev, "Cardinit request in status fail!\n");
		goto end;
	}

	/* local ID for AES functions */
	ret = vnt_control_in(priv, MESSAGE_TYPE_READ, MAC_REG_LOCALID,
			     MESSAGE_REQUEST_MACREG, 1, &priv->local_id);
	if (ret)
		goto end;

	/* do MACbSoftwareReset in MACvInitialize */

	priv->top_ofdm_basic_rate = RATE_24M;
	priv->top_cck_basic_rate = RATE_1M;

	/* target to IF pin while programming to RF chip */
	priv->power = 0xFF;

	priv->cck_pwr = priv->eeprom[EEP_OFS_PWR_CCK];
	priv->ofdm_pwr_g = priv->eeprom[EEP_OFS_PWR_OFDMG];
	/* load power table */
	for (ii = 0; ii < ARRAY_SIZE(priv->cck_pwr_tbl); ii++) {
		priv->cck_pwr_tbl[ii] =
			priv->eeprom[ii + EEP_OFS_CCK_PWR_TBL];
		if (priv->cck_pwr_tbl[ii] == 0)
			priv->cck_pwr_tbl[ii] = priv->cck_pwr;

		priv->ofdm_pwr_tbl[ii] =
				priv->eeprom[ii + EEP_OFS_OFDM_PWR_TBL];
		if (priv->ofdm_pwr_tbl[ii] == 0)
			priv->ofdm_pwr_tbl[ii] = priv->ofdm_pwr_g;
	}

	/*
	 * original zonetype is USA, but custom zonetype is Europe,
	 * then need to recover 12, 13, 14 channels with 11 channel
	 */
	for (ii = 11; ii < ARRAY_SIZE(priv->cck_pwr_tbl); ii++) {
		priv->cck_pwr_tbl[ii] = priv->cck_pwr_tbl[10];
		priv->ofdm_pwr_tbl[ii] = priv->ofdm_pwr_tbl[10];
	}

	priv->ofdm_pwr_a = 0x34; /* same as RFbMA2829SelectChannel */

	/* load OFDM A power table */
	for (ii = 0; ii < CB_MAX_CHANNEL_5G; ii++) {
		priv->ofdm_a_pwr_tbl[ii] =
			priv->eeprom[ii + EEP_OFS_OFDMA_PWR_TBL];

		if (priv->ofdm_a_pwr_tbl[ii] == 0)
			priv->ofdm_a_pwr_tbl[ii] = priv->ofdm_pwr_a;
	}

	antenna = priv->eeprom[EEP_OFS_ANTENNA];

	if (antenna & EEP_ANTINV)
		priv->tx_rx_ant_inv = true;
	else
		priv->tx_rx_ant_inv = false;

	antenna &= (EEP_ANTENNA_AUX | EEP_ANTENNA_MAIN);

	if (antenna == 0) /* if not set default is both */
		antenna = (EEP_ANTENNA_AUX | EEP_ANTENNA_MAIN);

	if (antenna == (EEP_ANTENNA_AUX | EEP_ANTENNA_MAIN)) {
		priv->tx_antenna_mode = ANT_B;
		priv->rx_antenna_sel = 1;

		if (priv->tx_rx_ant_inv)
			priv->rx_antenna_mode = ANT_A;
		else
			priv->rx_antenna_mode = ANT_B;
	} else  {
		priv->rx_antenna_sel = 0;

		if (antenna & EEP_ANTENNA_AUX) {
			priv->tx_antenna_mode = ANT_A;

			if (priv->tx_rx_ant_inv)
				priv->rx_antenna_mode = ANT_B;
			else
				priv->rx_antenna_mode = ANT_A;
		} else {
			priv->tx_antenna_mode = ANT_B;

			if (priv->tx_rx_ant_inv)
				priv->rx_antenna_mode = ANT_A;
			else
				priv->rx_antenna_mode = ANT_B;
		}
	}

	/* Set initial antenna mode */
	ret = vnt_set_antenna_mode(priv, priv->rx_antenna_mode);
	if (ret)
		goto end;

	/* default Auto Mode */
	priv->bb_type = BB_TYPE_11G;

	/* get RFType */
	priv->rf_type = init_rsp->rf_type;

	/* load vt3266 calibration parameters in EEPROM */
	if (priv->rf_type == RF_VT3226D0) {
		if ((priv->eeprom[EEP_OFS_MAJOR_VER] == 0x1) &&
		    (priv->eeprom[EEP_OFS_MINOR_VER] >= 0x4)) {
			calib_tx_iq = priv->eeprom[EEP_OFS_CALIB_TX_IQ];
			calib_tx_dc = priv->eeprom[EEP_OFS_CALIB_TX_DC];
			calib_rx_iq = priv->eeprom[EEP_OFS_CALIB_RX_IQ];
			if (calib_tx_iq || calib_tx_dc || calib_rx_iq) {
				/* CR255, enable TX/RX IQ and
				 * DC compensation mode
				 */
				ret = vnt_control_out_u8(priv,
							 MESSAGE_REQUEST_BBREG,
							 0xff, 0x03);
				if (ret)
					goto end;

				/* CR251, TX I/Q Imbalance Calibration */
				ret = vnt_control_out_u8(priv,
							 MESSAGE_REQUEST_BBREG,
							 0xfb, calib_tx_iq);
				if (ret)
					goto end;

				/* CR252, TX DC-Offset Calibration */
				ret = vnt_control_out_u8(priv,
							 MESSAGE_REQUEST_BBREG,
							 0xfC, calib_tx_dc);
				if (ret)
					goto end;

				/* CR253, RX I/Q Imbalance Calibration */
				ret = vnt_control_out_u8(priv,
							 MESSAGE_REQUEST_BBREG,
							 0xfd, calib_rx_iq);
				if (ret)
					goto end;
			} else {
				/* CR255, turn off
				 * BB Calibration compensation
				 */
				ret = vnt_control_out_u8(priv,
							 MESSAGE_REQUEST_BBREG,
							 0xff, 0x0);
				if (ret)
					goto end;
			}
		}
	}

	/* get permanent network address */
	memcpy(priv->permanent_net_addr, init_rsp->net_addr, 6);
	ether_addr_copy(priv->current_net_addr, priv->permanent_net_addr);

	/* if exist SW network address, use it */
	dev_dbg(&priv->usb->dev, "Network address = %pM\n",
		priv->current_net_addr);

	/*
	 * set BB and packet type at the same time
	 * set Short Slot Time, xIFS, and RSPINF
	 */
	if (priv->bb_type == BB_TYPE_11A)
		priv->short_slot_time = true;
	else
		priv->short_slot_time = false;

	ret = vnt_set_short_slot_time(priv);
	if (ret)
		goto end;

	priv->radio_ctl = priv->eeprom[EEP_OFS_RADIOCTL];

	if ((priv->radio_ctl & EEP_RADIOCTL_ENABLE) != 0) {
		ret = vnt_control_in(priv, MESSAGE_TYPE_READ,
				     MAC_REG_GPIOCTL1, MESSAGE_REQUEST_MACREG,
				     1, &tmp);
		if (ret)
			goto end;

		if ((tmp & GPIO3_DATA) == 0) {
			ret = vnt_mac_reg_bits_on(priv, MAC_REG_GPIOCTL1,
						  GPIO3_INTMD);
		} else {
			ret = vnt_mac_reg_bits_off(priv, MAC_REG_GPIOCTL1,
						   GPIO3_INTMD);
		}

		if (ret)
			goto end;
	}

	ret = vnt_mac_set_led(priv, LEDSTS_TMLEN, 0x38);
	if (ret)
		goto end;

	ret = vnt_mac_set_led(priv, LEDSTS_STS, LEDSTS_SLOW);
	if (ret)
		goto end;

	ret = vnt_mac_reg_bits_on(priv, MAC_REG_GPIOCTL0, BIT(0));
	if (ret)
		goto end;

	ret = vnt_radio_power_on(priv);
	if (ret)
		goto end;

	dev_dbg(&priv->usb->dev, "<----INIbInitAdapter Exit\n");

end:
	return ret;
}

static void vnt_free_tx_bufs(struct vnt_private *priv)
{
	struct vnt_usb_send_context *tx_context;
	int ii;

	for (ii = 0; ii < priv->num_tx_context; ii++) {
		tx_context = priv->tx_context[ii];
		if (!tx_context)
			continue;

		/* deallocate URBs */
		if (tx_context->urb) {
			usb_kill_urb(tx_context->urb);
			usb_free_urb(tx_context->urb);
		}

		kfree(tx_context);
	}
}

static void vnt_free_rx_bufs(struct vnt_private *priv)
{
	struct vnt_rcb *rcb;
	int ii;

	for (ii = 0; ii < priv->num_rcb; ii++) {
		rcb = priv->rcb[ii];
		if (!rcb)
			continue;

		/* deallocate URBs */
		if (rcb->urb) {
			usb_kill_urb(rcb->urb);
			usb_free_urb(rcb->urb);
		}

		/* deallocate skb */
		if (rcb->skb)
			dev_kfree_skb(rcb->skb);

		kfree(rcb);
	}
}

static void vnt_free_int_bufs(struct vnt_private *priv)
{
	kfree(priv->int_buf.data_buf);
}

static int vnt_alloc_bufs(struct vnt_private *priv)
{
	int ret;
	struct vnt_usb_send_context *tx_context;
	struct vnt_rcb *rcb;
	int ii;

	for (ii = 0; ii < priv->num_tx_context; ii++) {
		tx_context = kmalloc(sizeof(*tx_context), GFP_KERNEL);
		if (!tx_context) {
			ret = -ENOMEM;
			goto free_tx;
		}

		priv->tx_context[ii] = tx_context;
		tx_context->priv = priv;
		tx_context->pkt_no = ii;

		/* allocate URBs */
		tx_context->urb = usb_alloc_urb(0, GFP_KERNEL);
		if (!tx_context->urb) {
			ret = -ENOMEM;
			goto free_tx;
		}

		tx_context->in_use = false;
	}

	for (ii = 0; ii < priv->num_rcb; ii++) {
		priv->rcb[ii] = kzalloc(sizeof(*priv->rcb[ii]), GFP_KERNEL);
		if (!priv->rcb[ii]) {
			ret = -ENOMEM;
			goto free_rx_tx;
		}

		rcb = priv->rcb[ii];

		rcb->priv = priv;

		/* allocate URBs */
		rcb->urb = usb_alloc_urb(0, GFP_KERNEL);
		if (!rcb->urb) {
			ret = -ENOMEM;
			goto free_rx_tx;
		}

		rcb->skb = dev_alloc_skb(priv->rx_buf_sz);
		if (!rcb->skb) {
			ret = -ENOMEM;
			goto free_rx_tx;
		}
		/* submit rx urb */
		ret = vnt_submit_rx_urb(priv, rcb);
		if (ret)
			goto free_rx_tx;
	}

	priv->interrupt_urb = usb_alloc_urb(0, GFP_KERNEL);
	if (!priv->interrupt_urb) {
		ret = -ENOMEM;
		goto free_rx_tx;
	}

	priv->int_buf.data_buf = kmalloc(MAX_INTERRUPT_SIZE, GFP_KERNEL);
	if (!priv->int_buf.data_buf) {
		ret = -ENOMEM;
		goto free_rx_tx_urb;
	}

	return 0;

free_rx_tx_urb:
	usb_free_urb(priv->interrupt_urb);
free_rx_tx:
	vnt_free_rx_bufs(priv);
free_tx:
	vnt_free_tx_bufs(priv);
	return ret;
}

static void vnt_tx_80211(struct ieee80211_hw *hw,
			 struct ieee80211_tx_control *control,
			 struct sk_buff *skb)
{
	struct vnt_private *priv = hw->priv;

	if (vnt_tx_packet(priv, skb))
		ieee80211_free_txskb(hw, skb);
}

static int vnt_start(struct ieee80211_hw *hw)
{
	int ret;
	struct vnt_private *priv = hw->priv;

	priv->rx_buf_sz = MAX_TOTAL_SIZE_WITH_ALL_HEADERS;

	ret = vnt_alloc_bufs(priv);
	if (ret) {
		dev_dbg(&priv->usb->dev, "vnt_alloc_bufs fail...\n");
		goto err;
	}

	clear_bit(DEVICE_FLAGS_DISCONNECTED, &priv->flags);

	ret = vnt_init_registers(priv);
	if (ret) {
		dev_dbg(&priv->usb->dev, " init register fail\n");
		goto free_all;
	}

	ret = vnt_key_init_table(priv);
	if (ret)
		goto free_all;

	priv->int_interval = 1;  /* bInterval is set to 1 */

	ret = vnt_start_interrupt_urb(priv);
	if (ret)
		goto free_all;

	ieee80211_wake_queues(hw);

	return 0;

free_all:
	vnt_free_rx_bufs(priv);
	vnt_free_tx_bufs(priv);
	vnt_free_int_bufs(priv);

	usb_kill_urb(priv->interrupt_urb);
	usb_free_urb(priv->interrupt_urb);
err:
	return ret;
}

static void vnt_stop(struct ieee80211_hw *hw)
{
	struct vnt_private *priv = hw->priv;
	int i;

	if (!priv)
		return;

	for (i = 0; i < MAX_KEY_TABLE; i++)
		vnt_mac_disable_keyentry(priv, i);

	/* clear all keys */
	priv->key_entry_inuse = 0;

	if (!test_bit(DEVICE_FLAGS_UNPLUG, &priv->flags))
		vnt_mac_shutdown(priv);

	ieee80211_stop_queues(hw);

	set_bit(DEVICE_FLAGS_DISCONNECTED, &priv->flags);

	cancel_delayed_work_sync(&priv->run_command_work);

	priv->cmd_running = false;

	vnt_free_tx_bufs(priv);
	vnt_free_rx_bufs(priv);
	vnt_free_int_bufs(priv);

	usb_kill_urb(priv->interrupt_urb);
	usb_free_urb(priv->interrupt_urb);
}

static int vnt_add_interface(struct ieee80211_hw *hw, struct ieee80211_vif *vif)
{
	struct vnt_private *priv = hw->priv;

	priv->vif = vif;

	switch (vif->type) {
	case NL80211_IFTYPE_STATION:
		break;
	case NL80211_IFTYPE_ADHOC:
		vnt_mac_reg_bits_off(priv, MAC_REG_RCR, RCR_UNICAST);

		vnt_mac_reg_bits_on(priv, MAC_REG_HOSTCR, HOSTCR_ADHOC);

		break;
	case NL80211_IFTYPE_AP:
		vnt_mac_reg_bits_off(priv, MAC_REG_RCR, RCR_UNICAST);

		vnt_mac_reg_bits_on(priv, MAC_REG_HOSTCR, HOSTCR_AP);

		break;
	default:
		return -EOPNOTSUPP;
	}

	priv->op_mode = vif->type;

	/* LED blink on TX */
	vnt_mac_set_led(priv, LEDSTS_STS, LEDSTS_INTER);

	return 0;
}

static void vnt_remove_interface(struct ieee80211_hw *hw,
				 struct ieee80211_vif *vif)
{
	struct vnt_private *priv = hw->priv;

	switch (vif->type) {
	case NL80211_IFTYPE_STATION:
		break;
	case NL80211_IFTYPE_ADHOC:
		vnt_mac_reg_bits_off(priv, MAC_REG_TCR, TCR_AUTOBCNTX);
		vnt_mac_reg_bits_off(priv, MAC_REG_TFTCTL, TFTCTL_TSFCNTREN);
		vnt_mac_reg_bits_off(priv, MAC_REG_HOSTCR, HOSTCR_ADHOC);
		break;
	case NL80211_IFTYPE_AP:
		vnt_mac_reg_bits_off(priv, MAC_REG_TCR, TCR_AUTOBCNTX);
		vnt_mac_reg_bits_off(priv, MAC_REG_TFTCTL, TFTCTL_TSFCNTREN);
		vnt_mac_reg_bits_off(priv, MAC_REG_HOSTCR, HOSTCR_AP);
		break;
	default:
		break;
	}

	vnt_radio_power_off(priv);

	priv->op_mode = NL80211_IFTYPE_UNSPECIFIED;

	/* LED slow blink */
	vnt_mac_set_led(priv, LEDSTS_STS, LEDSTS_SLOW);
}

static int vnt_config(struct ieee80211_hw *hw, u32 changed)
{
	struct vnt_private *priv = hw->priv;
	struct ieee80211_conf *conf = &hw->conf;

	if (changed & IEEE80211_CONF_CHANGE_PS) {
		if (conf->flags & IEEE80211_CONF_PS)
			vnt_enable_power_saving(priv, conf->listen_interval);
		else
			vnt_disable_power_saving(priv);
	}

	if ((changed & IEEE80211_CONF_CHANGE_CHANNEL) ||
	    (conf->flags & IEEE80211_CONF_OFFCHANNEL)) {
		vnt_set_channel(priv, conf->chandef.chan->hw_value);

		if (conf->chandef.chan->band == NL80211_BAND_5GHZ)
			priv->bb_type = BB_TYPE_11A;
		else
			priv->bb_type = BB_TYPE_11G;
	}

	if (changed & IEEE80211_CONF_CHANGE_POWER)
		vnt_rf_setpower(priv, conf->chandef.chan);

	if (conf->flags & (IEEE80211_CONF_OFFCHANNEL | IEEE80211_CONF_IDLE))
		/* Set max sensitivity*/
		vnt_update_pre_ed_threshold(priv, true);
	else
		vnt_update_pre_ed_threshold(priv, false);

	return 0;
}

static void vnt_bss_info_changed(struct ieee80211_hw *hw,
				 struct ieee80211_vif *vif,
				 struct ieee80211_bss_conf *conf, u32 changed)
{
	struct vnt_private *priv = hw->priv;

	priv->current_aid = conf->aid;

	if (changed & BSS_CHANGED_BSSID && conf->bssid)
		vnt_mac_set_bssid_addr(priv, (u8 *)conf->bssid);

	if (changed & BSS_CHANGED_BASIC_RATES) {
		priv->basic_rates = conf->basic_rates;

		vnt_update_top_rates(priv);

		dev_dbg(&priv->usb->dev, "basic rates %x\n", conf->basic_rates);
	}

	if (changed & BSS_CHANGED_ERP_PREAMBLE) {
		if (conf->use_short_preamble) {
			vnt_mac_enable_barker_preamble_mode(priv);
			priv->preamble_type = PREAMBLE_SHORT;
		} else {
			vnt_mac_disable_barker_preamble_mode(priv);
			priv->preamble_type = PREAMBLE_LONG;
		}
	}

	if (changed & BSS_CHANGED_ERP_CTS_PROT) {
		if (conf->use_cts_prot)
			vnt_mac_enable_protect_mode(priv);
		else
			vnt_mac_disable_protect_mode(priv);
	}

	if (changed & BSS_CHANGED_ERP_SLOT) {
		if (conf->use_short_slot)
			priv->short_slot_time = true;
		else
			priv->short_slot_time = false;

		vnt_set_short_slot_time(priv);
		vnt_set_vga_gain_offset(priv, priv->bb_vga[0]);
	}

<<<<<<< HEAD
	if (changed & (BSS_CHANGED_TXPOWER | BSS_CHANGED_BANDWIDTH))
		vnt_rf_setpower(priv, conf->chandef.chan);
=======
	if (changed & (BSS_CHANGED_BASIC_RATES | BSS_CHANGED_ERP_PREAMBLE |
		       BSS_CHANGED_ERP_SLOT))
		vnt_set_bss_mode(priv);

	if (changed & BSS_CHANGED_TXPOWER)
		vnt_rf_setpower(priv, priv->current_rate,
				conf->chandef.chan->hw_value);
>>>>>>> 6a8b55ed

	if (changed & BSS_CHANGED_BEACON_ENABLED) {
		dev_dbg(&priv->usb->dev,
			"Beacon enable %d\n", conf->enable_beacon);

		if (conf->enable_beacon) {
			vnt_beacon_enable(priv, vif, conf);

			vnt_mac_reg_bits_on(priv, MAC_REG_TCR, TCR_AUTOBCNTX);
		} else {
			vnt_mac_reg_bits_off(priv, MAC_REG_TCR, TCR_AUTOBCNTX);
		}
	}

	if (changed & (BSS_CHANGED_ASSOC | BSS_CHANGED_BEACON_INFO) &&
	    priv->op_mode != NL80211_IFTYPE_AP) {
		if (conf->assoc && conf->beacon_rate) {
			vnt_mac_reg_bits_on(priv, MAC_REG_TFTCTL,
					    TFTCTL_TSFCNTREN);

			vnt_mac_set_beacon_interval(priv, conf->beacon_int);

			vnt_reset_next_tbtt(priv, conf->beacon_int);

			vnt_adjust_tsf(priv, conf->beacon_rate->hw_value,
				       conf->sync_tsf, priv->current_tsf);

			vnt_update_next_tbtt(priv,
					     conf->sync_tsf, conf->beacon_int);
		} else {
			vnt_clear_current_tsf(priv);

			vnt_mac_reg_bits_off(priv, MAC_REG_TFTCTL,
					     TFTCTL_TSFCNTREN);
		}
	}
}

static u64 vnt_prepare_multicast(struct ieee80211_hw *hw,
				 struct netdev_hw_addr_list *mc_list)
{
	struct vnt_private *priv = hw->priv;
	struct netdev_hw_addr *ha;
	u64 mc_filter = 0;
	u32 bit_nr;

	netdev_hw_addr_list_for_each(ha, mc_list) {
		bit_nr = ether_crc(ETH_ALEN, ha->addr) >> 26;
		mc_filter |= BIT_ULL(bit_nr);
	}

	priv->mc_list_count = mc_list->count;

	return mc_filter;
}

static void vnt_configure(struct ieee80211_hw *hw,
			  unsigned int changed_flags,
			  unsigned int *total_flags, u64 multicast)
{
	struct vnt_private *priv = hw->priv;
	u8 rx_mode = 0;

	*total_flags &= FIF_ALLMULTI | FIF_OTHER_BSS | FIF_BCN_PRBRESP_PROMISC;

	vnt_control_in(priv, MESSAGE_TYPE_READ, MAC_REG_RCR,
		       MESSAGE_REQUEST_MACREG, sizeof(u8), &rx_mode);

	dev_dbg(&priv->usb->dev, "rx mode in = %x\n", rx_mode);

	if (changed_flags & FIF_ALLMULTI) {
		if (*total_flags & FIF_ALLMULTI) {
			if (priv->mc_list_count > 2)
				vnt_mac_set_filter(priv, ~0);
			else
				vnt_mac_set_filter(priv, multicast);

			rx_mode |= RCR_MULTICAST | RCR_BROADCAST;
		} else {
			rx_mode &= ~(RCR_MULTICAST | RCR_BROADCAST);
		}
	}

	if (changed_flags & (FIF_OTHER_BSS | FIF_BCN_PRBRESP_PROMISC)) {
		if (*total_flags & (FIF_OTHER_BSS | FIF_BCN_PRBRESP_PROMISC))
			rx_mode &= ~RCR_BSSID;
		else
			rx_mode |= RCR_BSSID;
	}

	vnt_control_out_u8(priv, MESSAGE_REQUEST_MACREG, MAC_REG_RCR, rx_mode);

	dev_dbg(&priv->usb->dev, "rx mode out= %x\n", rx_mode);
}

static int vnt_set_key(struct ieee80211_hw *hw, enum set_key_cmd cmd,
		       struct ieee80211_vif *vif, struct ieee80211_sta *sta,
		       struct ieee80211_key_conf *key)
{
	struct vnt_private *priv = hw->priv;

	switch (cmd) {
	case SET_KEY:
		return vnt_set_keys(hw, sta, vif, key);
	case DISABLE_KEY:
		if (test_bit(key->hw_key_idx, &priv->key_entry_inuse)) {
			clear_bit(key->hw_key_idx, &priv->key_entry_inuse);

			vnt_mac_disable_keyentry(priv, key->hw_key_idx);
		}

	default:
		break;
	}

	return 0;
}

static int vnt_get_stats(struct ieee80211_hw *hw,
			 struct ieee80211_low_level_stats *stats)
{
	struct vnt_private *priv = hw->priv;

	memcpy(stats, &priv->low_stats, sizeof(*stats));

	return 0;
}

static u64 vnt_get_tsf(struct ieee80211_hw *hw, struct ieee80211_vif *vif)
{
	struct vnt_private *priv = hw->priv;

	return priv->current_tsf;
}

static void vnt_set_tsf(struct ieee80211_hw *hw, struct ieee80211_vif *vif,
			u64 tsf)
{
	struct vnt_private *priv = hw->priv;

	vnt_update_next_tbtt(priv, tsf, vif->bss_conf.beacon_int);
}

static void vnt_reset_tsf(struct ieee80211_hw *hw, struct ieee80211_vif *vif)
{
	struct vnt_private *priv = hw->priv;

	vnt_mac_reg_bits_off(priv, MAC_REG_TFTCTL, TFTCTL_TSFCNTREN);

	vnt_clear_current_tsf(priv);
}

static const struct ieee80211_ops vnt_mac_ops = {
	.tx			= vnt_tx_80211,
	.start			= vnt_start,
	.stop			= vnt_stop,
	.add_interface		= vnt_add_interface,
	.remove_interface	= vnt_remove_interface,
	.config			= vnt_config,
	.bss_info_changed	= vnt_bss_info_changed,
	.prepare_multicast	= vnt_prepare_multicast,
	.configure_filter	= vnt_configure,
	.set_key		= vnt_set_key,
	.get_stats		= vnt_get_stats,
	.get_tsf		= vnt_get_tsf,
	.set_tsf		= vnt_set_tsf,
	.reset_tsf		= vnt_reset_tsf,
};

int vnt_init(struct vnt_private *priv)
{
	if (vnt_init_registers(priv))
		return -EAGAIN;

	SET_IEEE80211_PERM_ADDR(priv->hw, priv->permanent_net_addr);

	vnt_init_bands(priv);

	if (ieee80211_register_hw(priv->hw))
		return -ENODEV;

	priv->mac_hw = true;

	vnt_radio_power_off(priv);

	return 0;
}

static int
vt6656_probe(struct usb_interface *intf, const struct usb_device_id *id)
{
	struct usb_device *udev;
	struct vnt_private *priv;
	struct ieee80211_hw *hw;
	struct wiphy *wiphy;
	int rc;

	udev = usb_get_dev(interface_to_usbdev(intf));

	dev_notice(&udev->dev, "%s Ver. %s\n",
		   DEVICE_FULL_DRV_NAM, DEVICE_VERSION);
	dev_notice(&udev->dev,
		   "Copyright (c) 2004 VIA Networking Technologies, Inc.\n");

	hw = ieee80211_alloc_hw(sizeof(struct vnt_private), &vnt_mac_ops);
	if (!hw) {
		dev_err(&udev->dev, "could not register ieee80211_hw\n");
		rc = -ENOMEM;
		goto err_nomem;
	}

	priv = hw->priv;
	priv->hw = hw;
	priv->usb = udev;
	priv->intf = intf;

	vnt_set_options(priv);

	spin_lock_init(&priv->lock);
	mutex_init(&priv->usb_lock);

	INIT_DELAYED_WORK(&priv->run_command_work, vnt_run_command);

	usb_set_intfdata(intf, priv);

	wiphy = priv->hw->wiphy;

	wiphy->frag_threshold = FRAG_THRESH_DEF;
	wiphy->rts_threshold = RTS_THRESH_DEF;
	wiphy->interface_modes = BIT(NL80211_IFTYPE_STATION) |
		BIT(NL80211_IFTYPE_ADHOC) | BIT(NL80211_IFTYPE_AP);

	ieee80211_hw_set(priv->hw, TIMING_BEACON_ONLY);
	ieee80211_hw_set(priv->hw, SIGNAL_DBM);
	ieee80211_hw_set(priv->hw, RX_INCLUDES_FCS);
	ieee80211_hw_set(priv->hw, REPORTS_TX_ACK_STATUS);
	ieee80211_hw_set(priv->hw, SUPPORTS_PS);
	ieee80211_hw_set(priv->hw, PS_NULLFUNC_STACK);

	priv->hw->max_signal = 100;

	SET_IEEE80211_DEV(priv->hw, &intf->dev);

	rc = usb_reset_device(priv->usb);
	if (rc)
		dev_warn(&priv->usb->dev,
			 "%s reset fail status=%d\n", __func__, rc);

	clear_bit(DEVICE_FLAGS_DISCONNECTED, &priv->flags);
	vnt_reset_command_timer(priv);

	vnt_schedule_command(priv, WLAN_CMD_INIT_MAC80211);

	return 0;

err_nomem:
	usb_put_dev(udev);

	return rc;
}

static void vt6656_disconnect(struct usb_interface *intf)
{
	struct vnt_private *priv = usb_get_intfdata(intf);

	if (!priv)
		return;

	if (priv->mac_hw)
		ieee80211_unregister_hw(priv->hw);

	usb_set_intfdata(intf, NULL);
	usb_put_dev(interface_to_usbdev(intf));

	set_bit(DEVICE_FLAGS_UNPLUG, &priv->flags);

	ieee80211_free_hw(priv->hw);
}

#ifdef CONFIG_PM

static int vt6656_suspend(struct usb_interface *intf, pm_message_t message)
{
	return 0;
}

static int vt6656_resume(struct usb_interface *intf)
{
	return 0;
}

#endif /* CONFIG_PM */

MODULE_DEVICE_TABLE(usb, vt6656_table);

static struct usb_driver vt6656_driver = {
	.name =		DEVICE_NAME,
	.probe =	vt6656_probe,
	.disconnect =	vt6656_disconnect,
	.id_table =	vt6656_table,
#ifdef CONFIG_PM
	.suspend = vt6656_suspend,
	.resume = vt6656_resume,
#endif /* CONFIG_PM */
};

module_usb_driver(vt6656_driver);

MODULE_FIRMWARE(FIRMWARE_NAME);<|MERGE_RESOLUTION|>--- conflicted
+++ resolved
@@ -818,18 +818,12 @@
 		vnt_set_vga_gain_offset(priv, priv->bb_vga[0]);
 	}
 
-<<<<<<< HEAD
-	if (changed & (BSS_CHANGED_TXPOWER | BSS_CHANGED_BANDWIDTH))
-		vnt_rf_setpower(priv, conf->chandef.chan);
-=======
 	if (changed & (BSS_CHANGED_BASIC_RATES | BSS_CHANGED_ERP_PREAMBLE |
 		       BSS_CHANGED_ERP_SLOT))
 		vnt_set_bss_mode(priv);
 
-	if (changed & BSS_CHANGED_TXPOWER)
-		vnt_rf_setpower(priv, priv->current_rate,
-				conf->chandef.chan->hw_value);
->>>>>>> 6a8b55ed
+	if (changed & (BSS_CHANGED_TXPOWER | BSS_CHANGED_BANDWIDTH))
+		vnt_rf_setpower(priv, conf->chandef.chan);
 
 	if (changed & BSS_CHANGED_BEACON_ENABLED) {
 		dev_dbg(&priv->usb->dev,
