--- conflicted
+++ resolved
@@ -326,12 +326,8 @@
 	struct amdgpu_device *adev = smu->adev;
 	const struct smc_firmware_header_v1_0 *hdr;
 	int ret, index;
-<<<<<<< HEAD
-	uint32_t size;
-=======
 	uint32_t size = 0;
 	uint16_t atom_table_size;
->>>>>>> bb831786
 	uint8_t frev, crev;
 	void *table;
 	uint16_t version_major, version_minor;
@@ -359,18 +355,11 @@
 		index = get_index_into_master_table(atom_master_list_of_data_tables_v2_1,
 						    powerplayinfo);
 
-<<<<<<< HEAD
-		ret = smu_get_atom_data_table(smu, index, (uint16_t *)&size, &frev, &crev,
-					      (uint8_t **)&table);
-		if (ret)
-			return ret;
-=======
 		ret = smu_get_atom_data_table(smu, index, &atom_table_size, &frev, &crev,
 					      (uint8_t **)&table);
 		if (ret)
 			return ret;
 		size = atom_table_size;
->>>>>>> bb831786
 	}
 
 	if (!smu->smu_table.power_play_table)
@@ -1137,15 +1126,8 @@
 				       struct smu_temperature_range *range)
 {
 	struct amdgpu_device *adev = smu->adev;
-<<<<<<< HEAD
-	int low = SMU_THERMAL_MINIMUM_ALERT_TEMP *
-		SMU_TEMPERATURE_UNITS_PER_CENTIGRADES;
-	int high = SMU_THERMAL_MAXIMUM_ALERT_TEMP *
-		SMU_TEMPERATURE_UNITS_PER_CENTIGRADES;
-=======
 	int low = SMU_THERMAL_MINIMUM_ALERT_TEMP;
 	int high = SMU_THERMAL_MAXIMUM_ALERT_TEMP;
->>>>>>> bb831786
 	uint32_t val;
 
 	if (!range)
@@ -1167,13 +1149,8 @@
 	val = REG_SET_FIELD(val, THM_THERMAL_INT_CTRL, THERM_IH_HW_ENA, 1);
 	val = REG_SET_FIELD(val, THM_THERMAL_INT_CTRL, THERM_INTH_MASK, 0);
 	val = REG_SET_FIELD(val, THM_THERMAL_INT_CTRL, THERM_INTL_MASK, 0);
-<<<<<<< HEAD
-	val = REG_SET_FIELD(val, THM_THERMAL_INT_CTRL, DIG_THERM_INTH, (high / SMU_TEMPERATURE_UNITS_PER_CENTIGRADES));
-	val = REG_SET_FIELD(val, THM_THERMAL_INT_CTRL, DIG_THERM_INTL, (low / SMU_TEMPERATURE_UNITS_PER_CENTIGRADES));
-=======
 	val = REG_SET_FIELD(val, THM_THERMAL_INT_CTRL, DIG_THERM_INTH, (high & 0xff));
 	val = REG_SET_FIELD(val, THM_THERMAL_INT_CTRL, DIG_THERM_INTL, (low & 0xff));
->>>>>>> bb831786
 	val = val & (~THM_THERMAL_INT_CTRL__THERM_TRIGGER_MASK_MASK);
 
 	WREG32_SOC15(THM, 0, mmTHM_THERMAL_INT_CTRL, val);
@@ -1212,14 +1189,10 @@
 
 	if (!smu->pm_enabled)
 		return ret;
-<<<<<<< HEAD
+
 	ret = smu_get_thermal_temperature_range(smu, &range);
-=======
-
-	ret = smu_get_thermal_temperature_range(smu, &range);
-	if (ret)
-		return ret;
->>>>>>> bb831786
+	if (ret)
+		return ret;
 
 	if (smu->smu_table.thermal_controller_type) {
 		ret = smu_v11_0_set_thermal_range(smu, &range);
@@ -1235,17 +1208,6 @@
 			return ret;
 	}
 
-<<<<<<< HEAD
-	adev->pm.dpm.thermal.min_temp = range.min;
-	adev->pm.dpm.thermal.max_temp = range.max;
-	adev->pm.dpm.thermal.max_edge_emergency_temp = range.edge_emergency_max;
-	adev->pm.dpm.thermal.min_hotspot_temp = range.hotspot_min;
-	adev->pm.dpm.thermal.max_hotspot_crit_temp = range.hotspot_crit_max;
-	adev->pm.dpm.thermal.max_hotspot_emergency_temp = range.hotspot_emergency_max;
-	adev->pm.dpm.thermal.min_mem_temp = range.mem_min;
-	adev->pm.dpm.thermal.max_mem_crit_temp = range.mem_crit_max;
-	adev->pm.dpm.thermal.max_mem_emergency_temp = range.mem_emergency_max;
-=======
 	adev->pm.dpm.thermal.min_temp = range.min * SMU_TEMPERATURE_UNITS_PER_CENTIGRADES;
 	adev->pm.dpm.thermal.max_temp = range.max * SMU_TEMPERATURE_UNITS_PER_CENTIGRADES;
 	adev->pm.dpm.thermal.max_edge_emergency_temp = range.edge_emergency_max * SMU_TEMPERATURE_UNITS_PER_CENTIGRADES;
@@ -1257,7 +1219,6 @@
 	adev->pm.dpm.thermal.max_mem_emergency_temp = range.mem_emergency_max * SMU_TEMPERATURE_UNITS_PER_CENTIGRADES;
 	adev->pm.dpm.thermal.min_temp = range.min * SMU_TEMPERATURE_UNITS_PER_CENTIGRADES;
 	adev->pm.dpm.thermal.max_temp = range.max * SMU_TEMPERATURE_UNITS_PER_CENTIGRADES;
->>>>>>> bb831786
 
 	return ret;
 }
@@ -1418,26 +1379,6 @@
 	return ret;
 }
 
-<<<<<<< HEAD
-static int smu_v11_0_get_current_rpm(struct smu_context *smu,
-				     uint32_t *current_rpm)
-{
-	int ret;
-
-	ret = smu_send_smc_msg(smu, SMU_MSG_GetCurrentRpm);
-
-	if (ret) {
-		pr_err("Attempt to get current RPM from SMC Failed!\n");
-		return ret;
-	}
-
-	smu_read_smc_arg(smu, current_rpm);
-
-	return 0;
-}
-
-=======
->>>>>>> bb831786
 static uint32_t
 smu_v11_0_get_fan_control_mode(struct smu_context *smu)
 {
@@ -1452,11 +1393,7 @@
 {
 	int ret = 0;
 
-<<<<<<< HEAD
-	if (smu_feature_is_supported(smu, SMU_FEATURE_FAN_CONTROL_BIT))
-=======
 	if (!smu_feature_is_supported(smu, SMU_FEATURE_FAN_CONTROL_BIT))
->>>>>>> bb831786
 		return 0;
 
 	ret = smu_feature_set_enabled(smu, SMU_FEATURE_FAN_CONTROL_BIT, start);
@@ -1827,10 +1764,6 @@
 	.set_deep_sleep_dcefclk = smu_v11_0_set_deep_sleep_dcefclk,
 	.display_clock_voltage_request = smu_v11_0_display_clock_voltage_request,
 	.set_watermarks_for_clock_ranges = smu_v11_0_set_watermarks_for_clock_ranges,
-<<<<<<< HEAD
-	.get_current_rpm = smu_v11_0_get_current_rpm,
-=======
->>>>>>> bb831786
 	.get_fan_control_mode = smu_v11_0_get_fan_control_mode,
 	.set_fan_control_mode = smu_v11_0_set_fan_control_mode,
 	.set_fan_speed_percent = smu_v11_0_set_fan_speed_percent,
