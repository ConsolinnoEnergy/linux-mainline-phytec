--- conflicted
+++ resolved
@@ -693,15 +693,8 @@
 	bool leaked;
 
 	area = alloc_vm_area(XEN_PAGE_SIZE * nr_grefs, info->ptes);
-<<<<<<< HEAD
-	if (!area) {
-		kfree(node);
-		return -ENOMEM;
-	}
-=======
 	if (!area)
 		return -ENOMEM;
->>>>>>> 935ace2f
 
 	for (i = 0; i < nr_grefs; i++)
 		info->phys_addrs[i] =
