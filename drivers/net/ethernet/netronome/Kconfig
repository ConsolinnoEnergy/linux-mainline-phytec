--- conflicted
+++ resolved
@@ -29,10 +29,7 @@
 	bool "NFP4000/NFP6000 TC Flower offload support"
 	depends on NFP
 	depends on NET_SWITCHDEV
-<<<<<<< HEAD
-=======
 	default y
->>>>>>> bb176f67
 	---help---
 	  Enable driver support for TC Flower offload on NFP4000 and NFP6000.
 	  Say Y, if you are planning to make use of TC Flower offload
