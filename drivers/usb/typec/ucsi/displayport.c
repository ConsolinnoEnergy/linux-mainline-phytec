--- conflicted
+++ resolved
@@ -73,15 +73,8 @@
 	}
 
 	if (cur != 0xff) {
-<<<<<<< HEAD
-		mutex_unlock(&dp->con->lock);
-		if (dp->con->port_altmode[cur] == alt)
-			return 0;
-		return -EBUSY;
-=======
 		ret = dp->con->port_altmode[cur] == alt ? 0 : -EBUSY;
 		goto err_unlock;
->>>>>>> b08baef0
 	}
 
 	/*
