--- conflicted
+++ resolved
@@ -79,15 +79,9 @@
 #define		MT9P031_PIXEL_CLOCK_INVERT		(1 << 15)
 #define		MT9P031_PIXEL_CLOCK_SHIFT(n)		((n) << 8)
 #define		MT9P031_PIXEL_CLOCK_DIVIDE(n)		((n) << 0)
-<<<<<<< HEAD
-#define MT9P031_FRAME_RESTART				0x0b
-#define		MT9P031_FRAME_RESTART_SET		(1 << 0)
-#define		MT9P031_FRAME_PAUSE_RESTART_SET		(1 << 1)
-=======
 #define MT9P031_RESTART					0x0b
 #define		MT9P031_FRAME_PAUSE_RESTART		(1 << 1)
 #define		MT9P031_FRAME_RESTART			(1 << 0)
->>>>>>> f884bb85
 #define MT9P031_SHUTTER_DELAY				0x0c
 #define MT9P031_RST					0x0d
 #define		MT9P031_RST_ENABLE			1
@@ -496,28 +490,15 @@
 	int ret;
 
 	if (!enable) {
-<<<<<<< HEAD
-		val = mt9p031_read(client, MT9P031_FRAME_RESTART);
-
-		/* enable pause restart */
-		val |= MT9P031_FRAME_PAUSE_RESTART_SET;
-		ret = mt9p031_write(client, MT9P031_FRAME_RESTART, val);
-=======
 		/* enable pause restart */
 		val = MT9P031_FRAME_PAUSE_RESTART;
 		ret = mt9p031_write(client, MT9P031_RESTART, val);
->>>>>>> f884bb85
 		if (ret < 0)
 			return ret;
 
 		/* enable restart + keep pause restart set */
-<<<<<<< HEAD
-		val |= MT9P031_FRAME_RESTART_SET;
-		ret = mt9p031_write(client, MT9P031_FRAME_RESTART, val);
-=======
 		val |= MT9P031_FRAME_RESTART;
 		ret = mt9p031_write(client, MT9P031_RESTART, val);
->>>>>>> f884bb85
 		if (ret < 0)
 			return ret;
 
@@ -540,12 +521,6 @@
 	if (ret < 0)
 		return ret;
 
-<<<<<<< HEAD
-	val = mt9p031_read(client, MT9P031_FRAME_RESTART);
-	/* disable reset + pause restart */
-	val &= ~MT9P031_FRAME_PAUSE_RESTART_SET;
-	ret = mt9p031_write(client, MT9P031_FRAME_RESTART, val);
-=======
 	/*
 	 * - clear pause restart
 	 * - don't clear restart as clearing restart manually can cause
@@ -553,7 +528,6 @@
 	 */
 	val = MT9P031_FRAME_RESTART;
 	ret = mt9p031_write(client, MT9P031_RESTART, val);
->>>>>>> f884bb85
 	if (ret < 0)
 		return ret;
 
